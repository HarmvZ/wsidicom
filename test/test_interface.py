--- conflicted
+++ resolved
@@ -60,13 +60,7 @@
         self.assertEqual(closest_level.level, 0)
 
     def test_find_closest_size(self):
-<<<<<<< HEAD
-        closest_level = self.slide.levels.get_closest_by_size(
-            Size(100, 100)
-        )
-=======
         closest_level = self.slide.levels.get_closest_by_size(Size(100, 100))
->>>>>>> 6c604a6a
         self.assertEqual(closest_level.level, 0)
 
     def test_calculate_scale(self):
@@ -77,12 +71,8 @@
     def test_get_frame_number(self):
         base_level = self.slide.levels.get_level(0)
         instance = base_level.get_instance()
-<<<<<<< HEAD
         image_data: DicomImageData = instance._image_data
         number = image_data.tiles.get_frame_index(Point(0, 0), 0, '0')
-=======
-        number = instance.tiles.get_frame_index(Point(0, 0), 0, '0')
->>>>>>> 6c604a6a
         self.assertEqual(number, 0)
 
     def test_get_blank_color(self):
@@ -95,14 +85,9 @@
     def test_get_frame_file(self):
         base_level = self.slide.levels.get_level(0)
         instance = base_level.get_instance()
-<<<<<<< HEAD
         image_data: DicomImageData = instance._image_data
         file = image_data._get_file(0)
         self.assertEqual(file, (image_data._files[0]))
-=======
-        file = instance._get_file(0)
-        self.assertEqual(file, (instance._files[0]))
->>>>>>> 6c604a6a
 
         self.assertRaises(
             WsiDicomNotFoundError,
@@ -113,12 +98,9 @@
     def test_valid_tiles(self):
         base_level = self.slide.levels.get_level(0)
         instance = base_level.get_instance()
-<<<<<<< HEAD
         image_data: DicomImageData = instance._image_data
         test = image_data.valid_tiles(
-=======
-        test = instance.tiles.valid_tiles(
->>>>>>> 6c604a6a
+
             Region(Point(0, 0), Size(0, 0)), 0, '0'
         )
         self.assertTrue(test)
