#    Copyright 2021 SECTRA AB
#
#    Licensed under the Apache License, Version 2.0 (the "License");
#    you may not use this file except in compliance with the License.
#    You may obtain a copy of the License at
#
#        http://www.apache.org/licenses/LICENSE-2.0
#
#    Unless required by applicable law or agreed to in writing, software
#    distributed under the License is distributed on an "AS IS" BASIS,
#    WITHOUT WARRANTIES OR CONDITIONS OF ANY KIND, either express or implied.
#    See the License for the specific language governing permissions and
#    limitations under the License.

import io
import os
import threading
import warnings
from abc import ABCMeta, abstractmethod
from concurrent.futures import ThreadPoolExecutor
<<<<<<< HEAD
from dataclasses import dataclass
=======
from copy import deepcopy
>>>>>>> 5c37d6b2
from datetime import datetime
from enum import IntEnum, auto
from pathlib import Path
from struct import pack, unpack
from typing import (Any, BinaryIO, Dict, Generator, List, Optional,
                    OrderedDict, Set, Tuple, Union, cast)

import numpy as np
from PIL import Image
from pydicom.dataset import Dataset, FileMetaDataset, validate_file_meta
from pydicom.encaps import itemize_frame
from pydicom.filebase import DicomFile, DicomFileLike
from pydicom.filereader import read_file_meta_info, read_partial
from pydicom.filewriter import write_dataset, write_file_meta_info
from pydicom.misc import is_dicom
from pydicom.pixel_data_handlers import pillow_handler
from pydicom.sequence import Sequence as DicomSequence
from pydicom.tag import BaseTag, ItemTag, SequenceDelimiterTag, Tag
from pydicom.uid import JPEG2000, UID, JPEG2000Lossless, JPEGBaseline8Bit
from pydicom.valuerep import DSfloat

from wsidicom.config import settings
from wsidicom.errors import (WsiDicomError, WsiDicomFileError,
                             WsiDicomNotFoundError, WsiDicomOutOfBoundsError,
                             WsiDicomUidDuplicateError)
from wsidicom.geometry import Point, Region, Size, SizeMm
from wsidicom.uid import WSI_SOP_CLASS_UID, BaseUids, FileUids


class Requirement(IntEnum):
    ALWAYS = auto()  # Always required, even if not in strict mode
    STRICT = auto()  # Required if in strict mode
    STANDARD = auto()  # Required or optional in standard, not (yet) needed


@dataclass
class WsiAttribute:
    requirement: Requirement
    default: Any = None

    def get_default(self) -> Any:
        if self.requirement == Requirement.ALWAYS:
            raise ValueError('Attribute is set as always required')
        elif (
            settings.strict_attribute_check
            and self.requirement == Requirement.STRICT
        ):
            raise ValueError(
                'Attribute is set as required and mode is strict'
            )
        return self.default


WSI_ATTRIBUTES = {
    'SOPClassUID': WsiAttribute(Requirement.ALWAYS),
    'SOPInstanceUID': WsiAttribute(Requirement.ALWAYS),
    'StudyInstanceUID': WsiAttribute(Requirement.ALWAYS),
    'SeriesInstanceUID': WsiAttribute(Requirement.ALWAYS),
    'Rows': WsiAttribute(Requirement.ALWAYS),
    'Columns': WsiAttribute(Requirement.ALWAYS),
    'SamplesPerPixel': WsiAttribute(Requirement.ALWAYS),
    'PhotometricInterpretation': WsiAttribute(Requirement.ALWAYS),
    'TotalPixelMatrixColumns': WsiAttribute(Requirement.ALWAYS),
    'TotalPixelMatrixRows': WsiAttribute(Requirement.ALWAYS),
    'ImageType': WsiAttribute(Requirement.ALWAYS),
    'SharedFunctionalGroupsSequence': WsiAttribute(Requirement.ALWAYS),

    'FrameOfReferenceUID': WsiAttribute(Requirement.STRICT),
    'FocusMethod': WsiAttribute(Requirement.STRICT, 'AUTO'),
    'ExtendedDepthOfField': WsiAttribute(Requirement.STRICT, 'NO'),
    'OpticalPathSequence': WsiAttribute(Requirement.STRICT),
    'ImagedVolumeWidth': WsiAttribute(Requirement.STRICT),
    'ImagedVolumeHeight': WsiAttribute(Requirement.STRICT),
    'ImagedVolumeDepth': WsiAttribute(Requirement.STRICT),

    'TotalPixelMatrixFocalPlanes': WsiAttribute(Requirement.STANDARD, 1),
    'NumberOfOpticalPaths': WsiAttribute(Requirement.STANDARD, 1),
    'NumberOfFrames': WsiAttribute(Requirement.STANDARD, 1),
    'Modality': WsiAttribute(Requirement.STANDARD, 'SM'),
    'Manufacturer': WsiAttribute(Requirement.STANDARD),
    'ManufacturerModelName': WsiAttribute(Requirement.STANDARD),
    'DeviceSerialNumber': WsiAttribute(Requirement.STANDARD),
    'SoftwareVersions': WsiAttribute(Requirement.STANDARD),
    'BitsAllocated': WsiAttribute(Requirement.STANDARD),
    'BitsStored': WsiAttribute(Requirement.STANDARD),
    'HighBit': WsiAttribute(Requirement.STANDARD),
    'PixelRepresentation': WsiAttribute(Requirement.STANDARD),
    'TotalPixelMatrixOriginSequence': WsiAttribute(Requirement.STANDARD),
    'ImageOrientationSlide': WsiAttribute(
        Requirement.STANDARD,
        [0, 1, 0, 1, 0, 0]
    ),
    'AcquisitionDateTime': WsiAttribute(Requirement.STANDARD),
    'LossyImageCompression': WsiAttribute(Requirement.STANDARD),
    'VolumetricProperties': WsiAttribute(Requirement.STANDARD, 'VOLUME'),
    'SpecimenLabelInImage': WsiAttribute(Requirement.STANDARD, 'NO'),
    'BurnedInAnnotation': WsiAttribute(Requirement.STANDARD, 'NO'),
    'ContentDate': WsiAttribute(Requirement.STANDARD),
    'ContentTime': WsiAttribute(Requirement.STANDARD),
    'InstanceNumber': WsiAttribute(Requirement.STANDARD),
    'DimensionOrganizationSequence': WsiAttribute(Requirement.STANDARD),
    'ContainerIdentifier': WsiAttribute(Requirement.STANDARD),
    'SpecimenDescriptionSequence': WsiAttribute(Requirement.STANDARD),
    'SpacingBetweenSlices': WsiAttribute(Requirement.STANDARD, 0.0),
    'SOPInstanceUIDOfConcatenationSource': WsiAttribute(Requirement.STANDARD),
    'DimensionOrganizationType': WsiAttribute(
        Requirement.STANDARD,
        'TILED_SPARSE'
    ),
    'NumberOfFocalPlanes': WsiAttribute(Requirement.STANDARD, 1),
    'DistanceBetweenFocalPlanes': WsiAttribute(Requirement.STANDARD, 0.0),
    'SliceThickness': WsiAttribute(Requirement.STANDARD)
}


class WsiDataset(Dataset):
    """Extend pydicom.dataset.Dataset (containing WSI metadata) with simple
    parsers for attributes specific for WSI. Use snake case to avoid name
    collision with dicom fields (that are handled by pydicom.dataset.Dataset).
    """
    def __init__(
        self,
        dataset: Dataset
    ):
        """A WsiDataset wrapping a pydicom Dataset.

        Parameters
        ----------
        dataset: Dataset
            Pydicom dataset containing WSI data.

        Returns
        ----------
        bool
            True if same instance.
        """
        super().__init__(dataset)
        self._instance_uid = UID(self.SOPInstanceUID)
        self._concatenation_uid = self._get(
            'SOPInstanceUIDOfConcatenationSource'
        )
        frame_of_reference_uid = self._get('FrameOfReferenceUID')

        self._base_uids = BaseUids(
            self.StudyInstanceUID,
            self.SeriesInstanceUID,
            frame_of_reference_uid,
        )
        self._uids = FileUids(
            self.instance_uid,
            self.concatenation_uid,
            self.base_uids
        )
        if self.concatenation_uid is None:
            self._frame_offset = 0
        else:
            try:
                self._frame_offset = int(self.ConcatenationFrameOffsetNumber)
            except AttributeError:
                raise WsiDicomError(
                    'Concatenated file missing concatenation frame offset'
                    'number'
                )
        self._frame_count = self._get('NumberOfFrames')
        tile_type = self._get('DimensionOrganizationType')

        if(tile_type == 'TILED_FULL'):
            self._tile_type = 'TILED_FULL'
        elif 'PerFrameFunctionalGroupsSequence' in self:
            self._tile_type = 'TILED_SPARSE'
        else:
            WsiDicomError("undetermined tile type")
        self._pixel_measure = (
            self.SharedFunctionalGroupsSequence[0].PixelMeasuresSequence[0]
        )
        pixel_spacing: Tuple[float, float] = self.pixel_measure.PixelSpacing
        if any([spacing == 0 for spacing in pixel_spacing]):
            raise WsiDicomError("Pixel spacing is zero")
        self._pixel_spacing = SizeMm(pixel_spacing[0], pixel_spacing[1])
        self._spacing_between_slices = self._get(
            'SpacingBetweenSlices',
            self._pixel_measure
        )
        self._number_of_focal_planes = self._get('TotalPixelMatrixFocalPlanes')
        if (
            'PerFrameFunctionalGroupsSequence' in self and
            (
                'PlanePositionSlideSequence' in
                self.PerFrameFunctionalGroupsSequence[0]
            )
        ):
            self._frame_sequence = self.PerFrameFunctionalGroupsSequence
        else:
            self._frame_sequence = self.SharedFunctionalGroupsSequence
        ext_depth_of_field = self._get('ExtendedDepthOfField')
        self._ext_depth_of_field = (ext_depth_of_field == 'YES')

        self._ext_depth_of_field_planes = self._get(
            'NumberOfFocalPlanes'
        )
        self._ext_depth_of_field_plane_distance = self._get(
            'DistanceBetweenFocalPlanes'
        )
        if (
            self.ext_depth_of_field
            and (
                self.ext_depth_of_field_planes is None
                or self._ext_depth_of_field_plane_distance is None
            )
        ):
            raise WsiDicomFileError(
                self.filepath,
                'Missing NumberOfFocalPlanes or DistanceBetweenFocalPlanes'
            )

        self._focus_method = self._get('FocusMethod')
        self._image_size = Size(
            self.TotalPixelMatrixColumns,
            self.TotalPixelMatrixRows
        )
        if self.image_size.width == 0 or self.image_size.height == 0:
            raise WsiDicomFileError(self.filepath, "Image size is zero")

        mm_width = self._get('ImagedVolumeWidth')
        mm_height = self._get('ImagedVolumeHeight')
        if mm_width is None or mm_height is None:
            self._mm_size = None
        else:
            self._mm_size = SizeMm(mm_width, mm_height)
        self._mm_depth = self._get('ImagedVolumeDepth')
        self._tile_size = Size(self.Columns, self.Rows)
        self._samples_per_pixel = self.SamplesPerPixel
        self._photometric_interpretation = self.PhotometricInterpretation
        self._instance_number = self.InstanceNumber
        self._optical_path_sequence = self._get('OpticalPathSequence')
        try:
            self._slice_thickness = self._get(
                'SliceThickness',
                self.pixel_measure
            )
        except AttributeError:
            # This might not be correct if multiple focal planes
            self._slice_thickness = self.mm_depth

    def __repr__(self) -> str:
        return f"{type(self).__name__}({self})"

    def __str__(self) -> str:
        return f"{type(self).__name__} of dataset {self.instance_uid}"

    def _get(
        self,
        name: str,
        dataset: Optional[Dataset] = None
    ) -> Optional[Any]:
        if dataset is None:
            dataset = self
        value = getattr(dataset, name, None)
        if value is None:
            return WSI_ATTRIBUTES[name].get_default()
        return value

    @property
    def wsi_type(self) -> str:
        return self._get_wsi_flavor(self.ImageType)

    @staticmethod
    def _get_wsi_flavor(wsi_type: Tuple[str, str, str, str]) -> str:
        IMAGE_FLAVOR_INDEX_IN_IMAGE_TYPE = 2
        return wsi_type[IMAGE_FLAVOR_INDEX_IN_IMAGE_TYPE]

    @classmethod
    def is_supported_wsi_dicom(
        cls,
        dataset: Dataset,
        transfer_syntax: UID
    ) -> Optional[str]:
        """Check if dataset is dicom wsi type and that required attributes
        (for the function of the library) is available.
        Warn if attribute listed as requierd in the library or required in the
        standard is missing.

        Parameters
        ----------
        dataset: Dataset
            Pydicom dataset to check if is a WSI dataset.
        transfer_syntax: UID
            Transfer syntax of dataset.

        Returns
        ----------
        Optional[str]
            WSI image flavor
        """

        sop_class_uid = getattr(dataset, "SOPClassUID", "")
        if sop_class_uid != WSI_SOP_CLASS_UID:
            return None
        passed = True
        for name, attribute in WSI_ATTRIBUTES.items():
            if name not in dataset:
                if attribute.requirement == Requirement.ALWAYS:
                    passed = False
                elif (
                    settings.strict_attribute_check
                    and attribute.requirement == Requirement.ALWAYS
                ):
                    passed = False
                if not passed and settings.strict_attribute_check:
                    warnings.warn(f"Missing {name}")

        SUPPORTED_IMAGE_TYPES = ['VOLUME', 'LABEL', 'OVERVIEW']
        image_flavor = cls._get_wsi_flavor(dataset.ImageType)
        image_flavor_supported = image_flavor in SUPPORTED_IMAGE_TYPES
        if not image_flavor_supported:
            warnings.warn(f"Non-supported image type {image_flavor}")

<<<<<<< HEAD
        syntax_supported = (
            pillow_handler.supports_transfer_syntax(transfer_syntax)
        )
        if not syntax_supported:
            warnings.warn(
                "Non-supported transfer syntax "
                f"{transfer_syntax}"
            )
        if image_flavor_supported and syntax_supported:
            return image_flavor
        return None
=======
        STANDARD_MODULE_ATTRIBUTES = [
            STANDARD_GENERAL_SERIES_MODULE_ATTRIBUTES,
            STANDARD_ENHANCED_GENERAL_EQUIPMENT_MODULE_ATTRIBUTES,
            STANDARD_IMAGE_PIXEL_MODULE_ATTRIBUTES,
            STANDARD_WHOLE_SLIDE_MICROSCOPY_MODULE_ATTRIBUTES,
            STANDARD_MULTI_FRAME_FUNCTIONAL_GROUPS_MODULE_ATTRIBUTES,
            STANDARD_MULTI_FRAME_DIMENSIONAL_GROUPS_MODULE_ATTRIBUTES,
            STANDARD_SPECIMEN_MODULE_ATTRIBUTES,
            STANDARD_SOP_COMMON_MODULE_ATTRIBUTES
        ]
        TO_TEST = {
            'required': REQUIRED_MODULE_ATTRIBUTES,
            'standard': STANDARD_MODULE_ATTRIBUTES
        }
        passed = {
            'required': True,
            'standard': True
        }
        for key, module_attributes in TO_TEST.items():
            for module in module_attributes:
                for attribute in module:
                    if attribute not in datset:
                        passed[key] = False

        sop_class_uid = getattr(datset, "SOPClassUID", "")
        sop_class_uid_check = (sop_class_uid == WSI_SOP_CLASS_UID)
        return passed['required'] and sop_class_uid_check
>>>>>>> 5c37d6b2

    @staticmethod
    def check_duplicate_dataset(
        datasets: List['WsiDataset'],
        caller: object
    ) -> None:
        """Check for duplicates in a list of datasets. Datasets are duplicate
        if instance uids match. Stops at first found duplicate and raises
        WsiDicomUidDuplicateError.

        Parameters
        ----------
        datasets: List[Dataset]
            List of datasets to check.
        caller: Object
            Object that the files belongs to.
        """
        instance_uids: List[UID] = []

        for dataset in datasets:
            instance_uid = UID(dataset.SOPInstanceUID)
            if instance_uid not in instance_uids:
                instance_uids.append(instance_uid)
            else:
                raise WsiDicomUidDuplicateError(str(dataset), str(caller))

    def matches_instance(self, other_dataset: 'WsiDataset') -> bool:
        """Return true if other file is of the same instance as self.

        Parameters
        ----------
        other_dataset: 'WsiDataset'
            Dataset to check.

        Returns
        ----------
        bool
            True if same instance.
        """
        return (
            self.uids == other_dataset.uids and
            self.image_size == other_dataset.image_size and
            self.tile_size == other_dataset.tile_size and
            self.tile_type == other_dataset.tile_type
        )

    def matches_series(
        self,
        uids: BaseUids,
        tile_size: Optional[Size] = None
    ) -> bool:
        """Check if instance is valid (Uids and tile size match).
        Base uids should match for instances in all types of series,
        tile size should only match for level series.
        """
        if tile_size is not None and tile_size != self.tile_size:
            return False

        return self.base_uids.matches(uids)

    def read_optical_path_identifier(self, frame: Dataset) -> str:
        """Return optical path identifier from frame, or from self if not
        found."""
        optical_sequence = getattr(
            frame,
            'OpticalPathIdentificationSequence',
            self.optical_path_sequence
        )
        if optical_sequence is None:
            return '0'
        return getattr(optical_sequence[0], 'OpticalPathIdentifier', '0')

    @property
    def instance_uid(self) -> UID:
        """Return instance uid from dataset."""
        return self._instance_uid

    @property
    def concatenation_uid(self) -> Optional[UID]:
        """Return concatenation uid, if defined, from dataset. An instance that
        is concatenated (split into several files) should have the same
        concatenation uid."""
        return self._concatenation_uid

    @property
    def base_uids(self) -> BaseUids:
        """Return base uids (study, series, and frame of reference Uids)."""
        return self._base_uids

    @property
    def uids(self) -> FileUids:
        """Return instance, concatenation, and base Uids."""
        return self._uids

    @property
    def frame_offset(self) -> int:
        """Return frame offset (offset to first frame in instance if
        concatenated). Is zero if non-catenated instance or first instance
        in concatenated instance."""
        return self._frame_offset

    @property
    def frame_count(self) -> int:
        """Return number of frames in instance."""
        return cast(int, self._frame_count)

    @property
    def tile_type(self) -> str:
        """Return tiling type from dataset. Raises WsiDicomError if type
        is undetermined.

        Parameters
        ----------
        ds: Dataset
            Pydicom dataset.

        Returns
        ----------
        str
            Tiling type
        """
        return self._tile_type

    @property
    def pixel_measure(self) -> Dataset:
        """Return pixel measure from dataset."""
        return self._pixel_measure

    @property
    def pixel_spacing(self) -> SizeMm:
        """Read pixel spacing from dicom dataset.

        Parameters
        ----------
        ds: Dataset
            Pydicom dataset

        Returns
        ----------
        SizeMm
            The pixel spacing in mm/pixel.
        """
        return self._pixel_spacing

    @property
    def spacing_between_slices(self) -> float:
        """Return spacing between slices."""
        return cast(float, self._spacing_between_slices)

    @property
    def number_of_focal_planes(self) -> int:
        """Return number of focal planes."""
        return cast(int, self._number_of_focal_planes)

    @property
    def frame_sequence(self) -> DicomSequence:
        """Return frame sequence from dataset."""
        return self._frame_sequence

    @property
    def ext_depth_of_field(self) -> bool:
        """Return true if instance has extended depth of field
        (several focal planes are combined to one plane)."""
        return self._ext_depth_of_field

    @property
    def ext_depth_of_field_planes(self) -> Optional[int]:
        """Return number of focal planes used for extended depth of
        field."""
        return self._ext_depth_of_field_planes

    @property
    def ext_depth_of_field_plane_distance(self) -> Optional[int]:
        """Return total focal depth used for extended depth of field.
        """
        return self._ext_depth_of_field_plane_distance

    @property
    def focus_method(self) -> str:
        """Return focus method."""
        return str(self._focus_method)

    @property
    def image_size(self) -> Size:
        """Read total pixel size from dataset.

        Returns
        ----------
        Size
            The image size
        """
        return self._image_size

    @property
    def mm_size(self) -> Optional[SizeMm]:
        """Read mm size from dataset.

        Returns
        ----------
        SizeMm
            The size of the image in mm
        """
        return self._mm_size

    @property
    def mm_depth(self) -> Optional[float]:
        """Return depth of image in mm."""
        return self._mm_depth

    @property
    def tile_size(self) -> Size:
        """Read tile size from from dataset.

        Returns
        ----------
        Size
            The tile size
        """
        return self._tile_size

    @property
    def samples_per_pixel(self) -> int:
        """Return samples per pixel (3 for RGB)."""
        return self._samples_per_pixel

    @property
    def photometric_interpretation(self) -> str:
        """Return photometric interpretation."""
        return self._photometric_interpretation

    @property
    def instance_number(self) -> str:
        """Return instance number."""
        return self._instance_number

    @property
    def optical_path_sequence(self) -> Optional[DicomSequence]:
        """Return optical path sequence from dataset."""
        return self._optical_path_sequence

    @property
    def slice_thickness(self) -> Optional[float]:
        """Return slice thickness."""
        return self._slice_thickness

<<<<<<< HEAD
    def set_dataset_as_tiled_full(
        self,
        image_data: List[Tuple[Tuple[str, float], 'ImageData']]
    ):
        """Set dataset as a tiled full dataset. Make a new Shared functional
        group sequence and Pixel measure sequence if not in dataset, otherwise
        update the Pixel measure sequence. Remove Per Frame functional groups
        sequence. Set number of frames as per tiled size and number of
        optical paths and focal planes.
        """
        self.DimensionOrganizationType = 'TILED_FULL'
        shared_functional_group = getattr(
            self,
=======
    def as_tiled_full(
        self,
        image_data: OrderedDict[Tuple[str, float], 'ImageData'],
        scale: int = 1
    ) -> 'WsiDataset':
        """Return copy of dataset with properties set to reflect a tiled full
        arrangement of the listed image data. Optionally set properties to
        reflect scaled data.

        Parameters
        ----------
        image_data: OrderedDict[Tuple[str, float], ImageData]
            List of image data that should be encoded into dataset. Each
            element is a tuple of (optical path, focal plane) and ImageData.
        scale: int = 1
            Optionally scale data.

        Returns
        ----------
        WsiDataset
            Copy of dataset set as tiled full.

        """
        dataset = deepcopy(self)
        dataset.DimensionOrganizationType = 'TILED_FULL'

        # Make a new Shared functional group sequence and Pixel measure
        # sequence if not in dataset, otherwise update the Pixel measure
        # sequence
        shared_functional_group = getattr(
            dataset,
>>>>>>> 5c37d6b2
            'SharedFunctionalGroupsSequence',
            Dataset()
        )
        pixel_measure = getattr(
            shared_functional_group,
            'PixelMeasuresSequence',
            Dataset()
        )
        pixel_measure.PixelSpacing = [
<<<<<<< HEAD
            DSfloat(self.pixel_spacing.width, True),
            DSfloat(self.pixel_spacing.height, True)
        ]
        pixel_measure.SpacingBetweenSlices = self.spacing_between_slices
        pixel_measure.SliceThickness = self.slice_thickness
=======
            DSfloat(dataset.pixel_spacing.width * scale, True),
            DSfloat(dataset.pixel_spacing.height * scale, True)
        ]
        pixel_measure.SpacingBetweenSlices = dataset.spacing_between_slices
        pixel_measure.SliceThickness = dataset.slice_thickness

        # Insert created pixel measure sequence if non excisted.
>>>>>>> 5c37d6b2
        if 'PixelMeasuresSequence' not in shared_functional_group:
            shared_functional_group.PixelMeasuresSequence = (
                DicomSequence([pixel_measure])
            )
<<<<<<< HEAD
        if 'SharedFunctionalGroupsSequence' not in self:
            self.SharedFunctionalGroupsSequence = DicomSequence(
                [shared_functional_group]
            )
        if 'PerFrameFunctionalGroupsSequence' in self:
            del self['PerFrameFunctionalGroupsSequence']
        focal_planes, optical_paths, tile_count = (
            ImageData.get_frame_information(image_data)
        )
        self.TotalPixelMatrixFocalPlanes = focal_planes
        self.NumberOfOpticalPaths = optical_paths
        self.NumberOfFrames = tile_count*focal_planes*optical_paths


class MetaWsiDicomFile(metaclass=ABCMeta):
    def __init__(self, filepath: Path, mode: str):
        self._filepath = filepath
        self._fp = DicomFile(filepath, mode=mode)
        self.__enter__()

=======
        # Insert created shared functional group sequence if non excisted.
        if 'SharedFunctionalGroupsSequence' not in dataset:
            dataset.SharedFunctionalGroupsSequence = DicomSequence(
                [shared_functional_group]
            )

        # Remove Per Frame functional groups sequence
        if 'PerFrameFunctionalGroupsSequence' in dataset:
            del dataset['PerFrameFunctionalGroupsSequence']

        focal_planes, optical_paths, tile_count = (
            ImageData.get_frame_information(image_data)
        )
        dataset.TotalPixelMatrixFocalPlanes = focal_planes
        dataset.NumberOfOpticalPaths = optical_paths
        dataset.NumberOfFrames = max(
            tile_count*focal_planes*optical_paths // (scale * scale),
            1
        )
        dataset.TotalPixelMatrixColumns = max(
            dataset.image_size.width // scale,
            1
        )
        dataset.TotalPixelMatrixRows = max(
            dataset.image_size.height // scale,
            1
        )
        return dataset


class MetaWsiDicomFile(metaclass=ABCMeta):
    def __init__(self, filepath: Path, mode: str):
        self._filepath = filepath
        self._fp = DicomFile(filepath, mode=mode)
        self.__enter__()

>>>>>>> 5c37d6b2
    def __enter__(self):
        return self

    def __exit__(self, exc_type, exc_val, exc_tb):
        self.close()

    def __repr__(self) -> str:
        return f"{type(self).__name__}({self.filepath})"

    def __str__(self) -> str:
        return self.pretty_str()

    def pretty_str(
        self,
        indent: int = 0,
        depth: Optional[int] = None
    ) -> str:
        return f"File with path: {self.filepath}"

    @property
    def filepath(self) -> Path:
        """Return filepath"""
        return self._filepath

    def _read_tag_length(self, with_vr: bool = True) -> int:
        if (not self._fp.is_implicit_VR) and with_vr:
            VR = self._fp.read_UL()
        return self._fp.read_UL()

    def _check_tag_and_length(
        self,
        tag: BaseTag,
        length: int,
        with_vr: bool = True
    ) -> None:
        """Check if tag at position is expected tag with expected length.

        Parameters
        ----------
        tag: BaseTag
            Expected tag.
        length: int
            Expected length.

        """
        read_tag = self._fp.read_tag()
        if tag != read_tag:
            raise ValueError(f"Found tag {read_tag} expected {tag}")
        read_length = self._read_tag_length(with_vr)
        if length != read_length:
            raise ValueError(f"Found length {read_length} expected {length}")

    def _read_sequence_delimeter(self):
        """Check if last read tag was a sequence delimter.
        Raises WsiDicomFileError otherwise.
        """
        TAG_BYTES = 4
        self._fp.seek(-TAG_BYTES, 1)
        if(self._fp.read_tag() != SequenceDelimiterTag):
            raise WsiDicomFileError(self.filepath, 'No sequence delimeter tag')

    def close(self) -> None:
        """Close the file."""
        self._fp.close()


class WsiDicomFile(MetaWsiDicomFile):
    """Represents a DICOM file (potentially) containing WSI image and metadata.
    """
    def __init__(self, filepath: Path):
        """Open dicom file in filepath. If valid wsi type read required
        parameters. Parses frames in pixel data but does not read the frames.

        Parameters
        ----------
        filepath: Path
            Path to file to open

        """
        self._lock = threading.Lock()

        if not is_dicom(filepath):
            raise WsiDicomFileError(filepath, "is not a DICOM file")

        file_meta = read_file_meta_info(filepath)
        self._transfer_syntax_uid = UID(file_meta.TransferSyntaxUID)

        super().__init__(filepath, mode='rb')
        self._fp.is_little_endian = self._transfer_syntax_uid.is_little_endian
        self._fp.is_implicit_VR = self._transfer_syntax_uid.is_implicit_VR
        pixel_data_tags = {
            Tag('PixelData'),
            Tag('ExtendedOffsetTable')
        }
<<<<<<< HEAD

        def _stop_at(
            tag: BaseTag,
            VR: Optional[str],
            length: int
        ) -> bool:
            return tag in pixel_data_tags
        dataset = read_partial(
            cast(BinaryIO, self._fp),
            _stop_at,
            defer_size=None,
            force=False,
            specific_tags=None,
        )

=======

        def _stop_at(
            tag: BaseTag,
            VR: Optional[str],
            length: int
        ) -> bool:
            return tag in pixel_data_tags
        dataset = read_partial(
            cast(BinaryIO, self._fp),
            _stop_at,
            defer_size=None,
            force=False,
            specific_tags=None,
        )
>>>>>>> 5c37d6b2
        self._pixel_data_position = self._fp.tell()

        self._wsi_type = WsiDataset.is_supported_wsi_dicom(
            dataset,
            self.transfer_syntax
        )
        if self._wsi_type is not None:
            self._dataset = WsiDataset(dataset)
            instance_uid = self.dataset.instance_uid
            concatenation_uid = self.dataset.concatenation_uid
            base_uids = self.dataset.base_uids
            self._uids = FileUids(instance_uid, concatenation_uid, base_uids)
            self._frame_offset = self.dataset.frame_offset
            self._frame_count = self.dataset.frame_count
            self._frame_positions = self._parse_pixel_data()
        else:
            warnings.warn(f"Non-supported file {filepath}")

    def __repr__(self) -> str:
        return f"{type(self).__name__}({self.filepath})"

    def __str__(self) -> str:
        return self.pretty_str()

    @property
    def dataset(self) -> WsiDataset:
        """Return pydicom dataset of file."""
        return self._dataset

    @property
<<<<<<< HEAD
    def wsi_type(self) -> Optional[str]:
=======
    def wsi_type(self) -> str:
>>>>>>> 5c37d6b2
        return self._wsi_type

    @property
    def uids(self) -> FileUids:
        """Return uids"""
        return self._uids

    @property
    def transfer_syntax(self) -> UID:
        """Return transfer syntax uid"""
        return self._transfer_syntax_uid

    @property
    def frame_offset(self) -> int:
        """Return frame offset (for concatenated file, 0 otherwise)"""
        return self._frame_offset

    @property
    def frame_positions(self) -> List[Tuple[int, int]]:
        """Return frame positions and lengths"""
        return self._frame_positions

    @property
    def frame_count(self) -> int:
        """Return number of frames"""
        return self._frame_count

    def get_filepointer(
        self,
        frame_index: int
    ) -> Tuple[DicomFileLike, int, int]:
        """Return file pointer, frame position, and frame lenght for frame
        number.

        Parameters
        ----------
        frame_index: int
            Frame, including concatenation offset, to get.

        Returns
        ----------
        Tuple[DicomFileLike, int, int]:
            File pointer, frame offset and frame lenght in number of bytes
        """
        frame_index -= self.frame_offset
        frame_position, frame_length = self.frame_positions[frame_index]
        return self._fp, frame_position, frame_length

    def _read_bot(self) -> Optional[bytes]:
        """Read basic table offset (BOT). Returns None if BOT is empty

        Returns
        ----------
        Optional[bytes]
            BOT in bytes.
        """
        BOT_BYTES = 4
        if self._fp.read_tag() != ItemTag:
            raise WsiDicomFileError(
                self.filepath,
                "Basic offset table did not start with an ItemTag"
            )
        bot_length = self._fp.read_UL()
        if bot_length == 0:
            return None
        elif bot_length % BOT_BYTES:
            raise WsiDicomFileError(
                self.filepath,
                f"Basic offset table should be a multiple of {BOT_BYTES} bytes"
            )
        # Read the BOT into bytes
        bot = self._fp.read(bot_length)
        return bot
<<<<<<< HEAD

    def _read_eot(self) -> bytes:
        """Read extended table offset (EOT) and EOT lengths.

        Returns
        ----------
        bytes
            EOT in bytes.
        """
        EOT_BYTES = 8

        eot_length = self._read_tag_length()
        if eot_length == 0:
            raise WsiDicomFileError(
                self.filepath,
                "EOT present but empty"
            )
        elif eot_length % EOT_BYTES:
            raise WsiDicomFileError(
                self.filepath,
                f"BOT length should be a multiple of {EOT_BYTES}"
            )
        # Read the EOT into bytes
        eot = self._fp.read(eot_length)
        # Read EOT lengths
        tag = self._fp.read_tag()
        if tag != Tag('ExtendedOffsetTableLengths'):
            raise WsiDicomFileError(
                self.filepath,
                f"Expected EOT lengths after EOT, found {tag}"
            )
        length = self._read_tag_length()
        # Jump over EOT lengths for now
        self._fp.seek(length, 1)
        return eot

    def _parse_table(
        self,
        table: bytes,
        table_type: str,
        pixels_start: int
    ) -> List[Tuple[int, int]]:
        """Parse table with offsets (BOT or EOT).

=======

    def _read_eot(self) -> bytes:
        """Read extended table offset (EOT) and EOT lengths.

        Returns
        ----------
        bytes
            EOT in bytes.
        """
        EOT_BYTES = 8

        eot_length = self._read_tag_length()
        if eot_length == 0:
            raise WsiDicomFileError(
                self.filepath,
                "Expected Extended offset table present but empty"
            )
        elif eot_length % EOT_BYTES:
            raise WsiDicomFileError(
                self.filepath,
                "Extended offset table should be a multiple of "
                f"{EOT_BYTES} bytes"
            )
        # Read the EOT into bytes
        eot = self._fp.read(eot_length)
        # Read EOT lengths tag
        tag = self._fp.read_tag()
        if tag != Tag('ExtendedOffsetTableLengths'):
            raise WsiDicomFileError(
                self.filepath,
                "Expected Extended offset table lengths tag after reading "
                f"Extended offset table, found {tag}"
            )
        length = self._read_tag_length()
        # Jump over EOT lengths for now
        self._fp.seek(length, 1)
        return eot

    def _parse_table(
        self,
        table: bytes,
        table_type: str,
        pixels_start: int
    ) -> List[Tuple[int, int]]:
        """Parse table with offsets (BOT or EOT).

>>>>>>> 5c37d6b2
        Parameters
        ----------
        table: bytes
            BOT or EOT as bytes
        table_type: str
            Type of table, 'bot' or 'eot'.
        pixels_start: int
            Position of pixel start.

        Returns
        ----------
        List[Tuple[int, int]]
            A list with frame positions and frame lengths.
        """
        if self._fp.is_little_endian:
            mode = '<'
        else:
            mode = '>'
        if table_type == 'bot':
            bytes_per_item = 4
            mode += 'L'
        elif table_type == 'eot':
            bytes_per_item = 8
            mode = 'Q'
        else:
            raise ValueError("table type should be 'bot' or 'eot'")
        table_length = len(table)
        TAG_BYTES = 4
        LENGHT_BYTES = 4
        positions: List[Tuple[int, int]] = []
        # Read through table to get offset and length for all but last item
        this_offset: int = unpack(mode, table[0:bytes_per_item])[0]
        for index in range(bytes_per_item, table_length, bytes_per_item):
            next_offset = unpack(mode, table[index:index+bytes_per_item])[0]
            offset = this_offset + TAG_BYTES + LENGHT_BYTES
            length = next_offset - offset
            if length == 0 or length % 2:
                raise WsiDicomFileError(self.filepath, 'Invalid frame length')
            positions.append((pixels_start+offset, length))
            this_offset = next_offset

        # Go to last frame in pixel data and read the length of the frame
        self._fp.seek(pixels_start+this_offset)
        if self._fp.read_tag() != ItemTag:
            raise WsiDicomFileError(
                self.filepath,
                "Excepcted ItemTag in PixelData"
            )
        length: int = self._fp.read_UL()
        if length == 0 or length % 2:
            raise WsiDicomFileError(self.filepath, 'Invalid frame length')
        offset = this_offset+TAG_BYTES+LENGHT_BYTES
        positions.append((pixels_start+offset, length))

        return positions

    def _read_positions_from_pixeldata(self) -> List[Tuple[int, int]]:
        """Get frame positions and length from sequence of frames that ends
        with a tag not equal to ItemTag. fp needs to be positioned after the
        BOT.
        Each frame contains:
        item tag (4 bytes)
        item lenght (4 bytes)
        item data (item length)
        The position of item data and the item lenght is stored.

        Returns
        ----------
        list[tuple[int, int]]
            A list with frame positions and frame lengths
        """
        TAG_BYTES = 4
        LENGHT_BYTES = 4
        positions: List[Tuple[int, int]] = []
        frame_position = self._fp.tell()
        # Read items until sequence delimiter
        while(self._fp.read_tag() == ItemTag):
            # Read item length
            length: int = self._fp.read_UL()
            if length == 0 or length % 2:
                raise WsiDicomFileError(self.filepath, 'Invalid frame length')
            positions.append((frame_position+TAG_BYTES+LENGHT_BYTES, length))
            # Jump to end of frame
            self._fp.seek(length, 1)
            frame_position = self._fp.tell()

        self._read_sequence_delimiter()
        return positions

<<<<<<< HEAD
=======
    def _read_sequence_delimiter(self):
        """Check if last read tag was a sequence delimter.
        Raises WsiDicomFileError otherwise.
        """
        TAG_BYTES = 4
        self._fp.seek(-TAG_BYTES, 1)
        if(self._fp.read_tag() != SequenceDelimiterTag):
            raise WsiDicomFileError(self.filepath, 'No sequence delimeter tag')

>>>>>>> 5c37d6b2
    def read_frame(self, frame_index: int) -> bytes:
        """Return frame data from pixel data by frame index.

        Parameters
        ----------
        frame_index: int
            Frame, including concatenation offset, to get.

        Returns
        ----------
        bytes
            The frame as bytes
        """
        fp, frame_position, frame_length = self.get_filepointer(frame_index)
        with self._lock:
            fp.seek(frame_position, 0)
            frame: bytes = fp.read(frame_length)
        return frame

    def _parse_pixel_data(self) -> List[Tuple[int, int]]:
        """Parse file pixel data, reads frame positions.
        Note that fp needs to be positionend at Extended offset table (EOT)
        or Pixel data. An EOT can be present before the pixel data, and must
        then not be empty. A BOT most always be the first item in the Pixel
        data, but can be empty (zero length). If EOT is used BOT must be empty.

        Returns
        ----------
        List[Tuple[int, int]]
            List of frame positions and lenghts
        """
<<<<<<< HEAD
        tag = self._fp.read_tag()  # Either EOT or Pixel data tag
        frame_positions = []
        table = None
        table_type = 'bot'
        if tag == Tag('ExtendedOffsetTable'):
            table_type = 'eot'
            table = self._read_eot()
            tag = self._fp.read_tag()

        if tag == Tag('PixelData'):
            length = self._read_tag_length()
            if length != 0xFFFFFFFF:
                raise WsiDicomFileError(
                    self.filepath,
                    "Expected undefined length when reading Pixel data"
                )
            bot = self._read_bot()
            pixels_start = self._fp.tell()

            if bot is not None:
                if table is not None:
                    raise WsiDicomFileError(
                        self.filepath,
                        "Both BOT and EOT present"
                    )
                table = bot

            if table is None:
                frame_positions = self._read_positions_from_pixeldata()
            else:
                frame_positions = self._parse_table(
                    table,
                    table_type,
                    pixels_start
                )
        else:
            WsiDicomFileError(
                self.filepath,
                "Expected PixelData tag"
=======

        table = None
        table_type = 'bot'
        pixel_data_or_eot_tag = self._fp.read_tag()
        if pixel_data_or_eot_tag == Tag('ExtendedOffsetTable'):
            table_type = 'eot'
            table = self._read_eot()
            pixel_data_tag = self._fp.read_tag()
        else:
            pixel_data_tag = pixel_data_or_eot_tag

        if pixel_data_tag != Tag('PixelData'):
            WsiDicomFileError(
                self.filepath,
                "Expected PixelData tag"
            )
        length = self._read_tag_length()
        if length != 0xFFFFFFFF:
            raise WsiDicomFileError(
                self.filepath,
                "Expected undefined length when reading Pixel data"
            )
        bot = self._read_bot()

        if bot is not None:
            if table is not None:
                raise WsiDicomFileError(
                    self.filepath,
                    "Both BOT and EOT present"
                )
            table = bot

        frame_positions = []
        if table is None:
            frame_positions = self._read_positions_from_pixeldata()
        else:
            frame_positions = self._parse_table(
                table,
                table_type,
                self._fp.tell()
>>>>>>> 5c37d6b2
            )

        if(self.frame_count != len(frame_positions)):
            raise WsiDicomFileError(
                self.filepath,
                (
                    f"Frame count {self.frame_count} "
                    f"!= Fragments {len(frame_positions)}."
                    " Fragmented frames are not supported"
                )
            )

        return frame_positions

    @staticmethod
    def filter_files(
        files: List['WsiDicomFile'],
        series_uids: BaseUids,
        series_tile_size: Optional[Size] = None
    ) -> List['WsiDicomFile']:
        """Filter list of wsi dicom files to only include matching uids and
        tile size if defined.

        Parameters
        ----------
        files: List['WsiDicomFile']
            Wsi files to filter.
        series_uids: Uids
            Uids to check against.
        series_tile_size: Optional[Size] = None
            Tile size to check against.

        Returns
        ----------
        List['WsiDicomFile']
            List of matching wsi dicom files.
        """
        valid_files: List[WsiDicomFile] = []

        for file in files:
            if file.dataset.matches_series(
                series_uids,
                series_tile_size
            ):
                valid_files.append(file)
            else:
                warnings.warn(
                    f'{file.filepath} with uids {file.uids.base} '
                    f'did not match series with {series_uids} '
                    f'and tile size {series_tile_size}'
                )
                file.close()

        return valid_files

    @classmethod
    def group_files(
        cls,
        files: List['WsiDicomFile']
    ) -> Dict[str, List['WsiDicomFile']]:
        """Return files grouped by instance identifier (instances).

        Parameters
        ----------
        files: List[WsiDicomFile]
            Files to group into instances

        Returns
        ----------
        Dict[str, List[WsiDicomFile]]
            Files grouped by instance, with instance identifier as key.
        """
        grouped_files: Dict[str, List[WsiDicomFile]] = {}
        for file in files:
            try:
                grouped_files[file.uids.identifier].append(file)
            except KeyError:
                grouped_files[file.uids.identifier] = [file]
        return grouped_files


class ImageData(metaclass=ABCMeta):
    """Generic class for image data that can be inherited to implement support
    for other image/file formats. Subclasses should implement properties to get
    transfer_syntax, image_size, tile_size, pixel_spacing,  samples_per_pixel,
    and photometric_interpretation and methods get_tile() and close().
    Additionally properties focal_planes and/or optical_paths should be
    overridden if multiple focal planes or optical paths are implemented."""
    _default_z: Optional[float] = None
    _blank_tile: Optional[Image.Image] = None
    _encoded_blank_tile: Optional[bytes] = None

    @property
    @abstractmethod
    def files(self) -> List[Path]:
        raise NotImplementedError()

    @property
    @abstractmethod
    def transfer_syntax(self) -> UID:
        """Should return the uid of the transfer syntax of the image."""
        raise NotImplementedError()

    @property
    @abstractmethod
    def image_size(self) -> Size:
        """Should return the pixel size of the image."""
        raise NotImplementedError()

    @property
    @abstractmethod
    def tile_size(self) -> Size:
        """Should return the pixel tile size of the image, or pixel size of
        the image if not tiled."""
        raise NotImplementedError()

    @property
    @abstractmethod
    def pixel_spacing(self) -> SizeMm:
        """Should return the size of the pixels in mm/pixel."""
        raise NotImplementedError()

    @property
    @abstractmethod
    def samples_per_pixel(self) -> int:
        """Should return number of samples per pixel (e.g. 3 for RGB."""
        raise NotImplementedError()

    @property
    @abstractmethod
    def photometric_interpretation(self) -> str:
        """Should return the photophotometric interpretation of the image
        data."""
        raise NotImplementedError()

    @abstractmethod
    def _get_decoded_tile(
        self,
        tile_point: Point,
        z: float,
        path: str
    ) -> Image.Image:
        """Should return Image for tile defined by tile (x, y), z,
        and optical path."""
        raise NotImplementedError()

    @abstractmethod
    def _get_encoded_tile(
        self,
        tile: Point,
        z: float,
        path: str
    ) -> bytes:
        """Should return image bytes for tile defined by tile (x, y), z,
        and optical path."""
        raise NotImplementedError()

    @abstractmethod
    def close(self) -> None:
        """Should close any open files."""
        raise NotImplementedError()

    @property
    def tiled_size(self) -> Size:
        """The size of the image when divided into tiles, e.g. number of
        columns and rows of tiles. Equals (1, 1) if image is not tiled."""
        return self.image_size / self.tile_size

    @property
    def image_region(self) -> Region:
        return Region(Point(0, 0), self.image_size)

    @property
    def focal_planes(self) -> List[float]:
        """Focal planes avaiable in the image defined in um."""
        return [0.0]

    @property
    def optical_paths(self) -> List[str]:
        """Optical paths avaiable in the image."""
        return ['0']

    @property
    def image_mode(self) -> str:
        """Return Pillow image mode (e.g. RGB) for image data"""
        if(self.samples_per_pixel == 1):
            return 'L'
        elif(self.samples_per_pixel == 3):
            return 'RGB'
        raise NotImplementedError

    @property
    def blank_color(self) -> Tuple[int, int, int]:
        """Return RGB background color."""
        return self._get_blank_color(self.photometric_interpretation)

    def pretty_str(
        self,
        indent: int = 0,
        depth: Optional[int] = None
    ) -> str:
        return str(self)

    @property
    def default_z(self) -> float:
        """Return single defined focal plane (in um) if only one focal plane
        defined. Return the middle focal plane if several focal planes are
        defined."""
        if self._default_z is None:
            default = 0
            if(len(self.focal_planes) > 1):
                smallest = min(self.focal_planes)
                largest = max(self.focal_planes)
                middle = (largest - smallest)/2
                default = min(range(len(self.focal_planes)),
                              key=lambda i: abs(self.focal_planes[i]-middle))

            self._default_z = self.focal_planes[default]

        return self._default_z

    @property
    def default_path(self) -> str:
        """Return the first defined optical path as default optical path
        identifier."""
        return self.optical_paths[0]

    @property
    def plane_region(self) -> Region:
        return Region(position=Point(0, 0), size=self.tiled_size - 1)

    @property
    def blank_tile(self) -> Image.Image:
        """Return background tile."""
        if self._blank_tile is None:
            self._blank_tile = self._create_blank_tile()
        return self._blank_tile

    @property
    def blank_encoded_tile(self) -> bytes:
        """Return encoded background tile."""
        if self._encoded_blank_tile is None:
            self._encoded_blank_tile = self.encode(self.blank_tile)
        return self._encoded_blank_tile

    def get_decoded_tiles(
        self,
        tiles: List[Point],
        z: float,
        path: str
    ) -> List[Image.Image]:
        """Return tiles for tile defined by tile (x, y), z, and optical
        path.

        Parameters
        ----------
        tiles: List[Point]
            Tiles to get.
        z: float
            Z coordinate.
        path: str
            Optical path.

        Returns
        ----------
        List[Image.Image]
            Tiles as Images.
        """
        return [
            self._get_decoded_tile(tile, z, path) for tile in tiles
        ]

    def get_encoded_tiles(
        self,
        tiles: List[Point],
        z: float,
        path: str
    ) -> List[bytes]:
        """Return tiles for tile defined by tile (x, y), z, and optical
        path.

        Parameters
        ----------
        tiles: List[Point]
            Tiles to get.
        z: float
            Z coordinate.
        path: str
            Optical path.

        Returns
        ----------
        List[bytes]
            Tiles in bytes.
        """
        return [
            self._get_encoded_tile(tile, z, path) for tile in tiles
        ]

    def get_scaled_tile(
        self,
        scaled_tile_point: Point,
        z: float,
        path: str,
        scale: int
    ) -> Image.Image:
        """Return scaled tile defined by tile (x, y), z, optical
        path and scale.

        Parameters
        ----------
        scaled_tile_point: Point,
            Scaled position of tile to get.
        z: float
            Z coordinate.
        path: str
            Optical path.
        Scale: int
            Scale to use for downscaling.

        Returns
        ----------
        Image.Image
            Scaled tiled as Image.
        """
        image = Image.new(
            mode=self.image_mode,  # type: ignore
            size=(self.tile_size * scale).to_tuple(),
            color=self.blank_color[:self.samples_per_pixel]
        )
        # Get decoded tiles for the region covering the scaled tile
        # in the image data
        tile_points = Region(scaled_tile_point*scale, Size(1, 1)*scale)
        origin = tile_points.start
        for tile_point in tile_points.iterate_all():
            if (
                (tile_point.x < self.tiled_size.width) and
                (tile_point.y < self.tiled_size.height)
            ):
                tile = self._get_decoded_tile(tile_point, z, path)
                image_coordinate = (tile_point - origin) * self.tile_size
                image.paste(tile, image_coordinate.to_tuple())

        return image.resize(self.tile_size.to_tuple(), resample=Image.BILINEAR)

    def get_scaled_encoded_tile(
        self,
        scaled_tile_point: Point,
        z: float,
        path: str,
        scale: int,
        image_format: str,
        image_options: Dict[str, Any]
    ) -> bytes:
        """Return scaled encoded tile defined by tile (x, y), z, optical
        path and scale.

        Parameters
        ----------
        scaled_tile_point: Point,
            Scaled position of tile to get.
        z: float
            Z coordinate.
        path: str
            Optical path.
        Scale: int
            Scale to use for downscaling.
        image_format: str
            Image format, e.g. 'JPEG', for encoding.
        image_options: Dict[str, Any].
            Dictionary of options for encoding.

        Returns
        ----------
        bytes
            Scaled tile as bytes.
        """
        image = self.get_scaled_tile(scaled_tile_point, z, path, scale)
        with io.BytesIO() as buffer:
            image.save(
                buffer,
                format=image_format,
                **image_options
            )
            return buffer.getvalue()

    def get_scaled_encoded_tiles(
        self,
        scaled_tile_points: List[Point],
        z: float,
        path: str,
        scale: int,
        image_format: str,
        image_options: Dict[str, Any]
    ) -> List[bytes]:
        """Return scaled encoded tiles defined by tile (x, y) positions, z,
        optical path and scale.

        Parameters
        ----------
        scaled_tile_points: List[Point],
            Scaled position of tiles to get.
        z: float
            Z coordinate.
        path: str
            Optical path.
        Scale: int
            Scale to use for downscaling.
        image_format: str
            Image format, e.g. 'JPEG', for encoding.
        image_options: Dict[str, Any].
            Dictionary of options for encoding.

        Returns
        ----------
        List[bytes]
            Scaled tiles as bytes.
        """
        return [
            self.get_scaled_encoded_tile(
                scaled_tile_point,
                z,
                path,
                scale,
                image_format,
                image_options
            )
            for scaled_tile_point in scaled_tile_points
        ]

    def valid_tiles(self, region: Region, z: float, path: str) -> bool:
        """Check if tile region is inside tile geometry and z coordinate and
        optical path exists.

        Parameters
        ----------
        region: Region
            Tile region.
        z: float
            Z coordinate.
        path: str
            Optical path.
        """
        return (
            region.is_inside(self.plane_region) and
            (z in self.focal_planes) and
            (path in self.optical_paths)
        )

    def encode(self, image: Image.Image) -> bytes:
        """Encode image using transfer syntax.

        Parameters
        ----------
        image: Image.Image
            Image to encode

        Returns
        ----------
        bytes
            Encoded image as bytes

        """
        image_format, image_options = self._image_settings(
            self.transfer_syntax
        )
        with io.BytesIO() as buffer:
            image.save(buffer, format=image_format, **image_options)
            return buffer.getvalue()

    @staticmethod
    def _image_settings(
        transfer_syntax: UID
    ) -> Tuple[str, Dict[str, Any]]:
        """Return image format and options for creating encoded tiles as in the
        used transfer syntax.

        Parameters
        ----------
        transfer_syntax: pydicom.uid
            Transfer syntax to match image format and options to

        Returns
        ----------
        tuple[str, dict[str, int]]
            image format and image options

        """
        if(transfer_syntax == JPEGBaseline8Bit):
            image_format = 'jpeg'
            image_options = {'quality': 95}
        elif(transfer_syntax == JPEG2000):
            image_format = 'jpeg2000'
            image_options = {"irreversible": True}
        elif(transfer_syntax == JPEG2000Lossless):
            image_format = 'jpeg2000'
            image_options = {"irreversible": False}
        else:
            raise NotImplementedError(
                "Only supports jpeg and jpeg2000"
            )
        return (image_format, image_options)

    @staticmethod
    def _get_blank_color(
        photometric_interpretation: str
    ) -> Tuple[int, int, int]:
        """Return color to use blank tiles.

        Parameters
        ----------
        photometric_interpretation: str
            The photomoetric interpretation of the dataset

        Returns
        ----------
        Tuple[int, int, int]
            RGB color,

        """
        BLACK = 0
        WHITE = 255
        if(photometric_interpretation == "MONOCHROME2"):
            return (BLACK, BLACK, BLACK)  # Monocrhome2 is black
        return (WHITE, WHITE, WHITE)

    def _create_blank_tile(self) -> Image.Image:
        """Create blank tile for instance.

        Returns
        ----------
        Image.Image
            Blank tile image
        """
        return Image.new(
            mode=self.image_mode,  # type: ignore
            size=self.tile_size.to_tuple(),
            color=self.blank_color[:self.samples_per_pixel]
        )

    def stitch_tiles(
        self,
        region: Region,
        path: str,
        z: float
    ) -> Image.Image:
        """Stitches tiles together to form requested image.

        Parameters
        ----------
        region: Region
             Pixel region to stitch to image
        path: str
            Optical path
        z: float
            Z coordinate

        Returns
        ----------
        Image.Image
            Stitched image
        """

        image = Image.new(
            mode=self.image_mode,  # type: ignore
            size=region.size.to_tuple()
        )
        stitching_tiles = self.get_tile_range(region, z, path)

        write_index = Point(x=0, y=0)
        tile = stitching_tiles.position
        for tile in stitching_tiles.iterate_all(include_end=True):
            tile_image = self.get_tile(tile, z, path, region)
            image.paste(tile_image, write_index.to_tuple())
            write_index = self._write_indexer(
                write_index,
                Size.from_tuple(tile_image.size),
                region.size
            )
        return image

    def get_tile_range(
        self,
        pixel_region: Region,
        z: float,
        path: str
    ) -> Region:
        """Return range of tiles to cover pixel region.

        Parameters
        ----------
        pixel_region: Region
            Pixel region of tiles to get
        z: float
            Z coordinate of tiles to get
        path: str
            Optical path identifier of tiles to get

        Returns
        ----------
        Region
            Region of tiles for stitching image
        """
        start = pixel_region.start // self.tile_size
        end = pixel_region.end / self.tile_size - 1
        tile_region = Region.from_points(start, end)
        if not self.valid_tiles(tile_region, z, path):
            raise WsiDicomOutOfBoundsError(
                f"Tile region {tile_region}",
                f"tiled size {self.tiled_size}"
            )
        return tile_region

    @staticmethod
    def _write_indexer(
        index: Point,
        previous_size: Size,
        image_size: Size
    ) -> Point:
        """Increment index in x by previous width until index x exceds image
        size. Then resets index x to 0 and increments index y by previous
        height. Requires that tiles are scanned row by row.

        Parameters
        ----------
        index: Point
            The last write index position
        previouis_size: Size
            The size of the last written last tile
        image_size: Size
            The size of the image to be written

        Returns
        ----------
        Point
            The position (upper right) in image to insert the next tile into
        """
        index.x += previous_size.width
        if(index.x >= image_size.width):
            index.x = 0
            index.y += previous_size.height
        return index

    def get_tile(
        self,
        tile: Point,
        z: float,
        path: str,
        crop: Union[bool, Region] = True
    ) -> Image.Image:
        """Get tile image at tile coordinate x, y. If frame is inside tile
        geometry but no tile exists in frame data (sparse) returns blank image.
        Optional crop tile to crop_region.

        Parameters
        ----------
        tile: Point
            Tile x, y coordinate.
        z: float
            Z coordinate.
        path: str
            Optical path.
        crop: Union[bool, Region] = True
            If to crop tile to image size (True, default) or to region.

        Returns
        ----------
        Image.Image
            Tile image.
        """
        image = self._get_decoded_tile(tile, z, path)
        if crop is False:
            return image

        if isinstance(crop, bool):
            crop = self.image_region
        tile_crop = crop.inside_crop(tile, self.tile_size)
        if tile_crop.size == self.tile_size:
            return image

        return image.crop(box=tile_crop.box)

    def get_encoded_tile(
        self,
        tile: Point,
        z: float,
        path: str,
        crop: Union[bool, Region] = True
    ) -> bytes:
        """Get tile bytes at tile coordinate x, y
        If frame is inside tile geometry but no tile exists in
        frame data (sparse) returns encoded blank image.

        Parameters
        ----------
        tile: Point
            Tile x, y coordinate.
        z: float
            Z coordinate.
        path: str
            Optical path.
        crop: Union[bool, Region] = True
            If to crop tile to image size (True, default) or to region.

        Returns
        ----------
        bytes
            Tile image as bytes.
        """
        tile_frame = self._get_encoded_tile(tile, z, path)
        if crop is False:
            return tile_frame

        if isinstance(crop, bool):
            crop = self.image_region
        # Check if tile is an edge tile that should be croped
        cropped_tile_region = crop.inside_crop(tile, self.tile_size)
        if cropped_tile_region.size != self.tile_size:
            image = Image.open(io.BytesIO(tile_frame))
            image.crop(box=cropped_tile_region.box_from_origin)
            tile_frame = self.encode(image)
        return tile_frame

    @staticmethod
    def get_frame_information(
<<<<<<< HEAD
        data: List[Tuple[Tuple[str, float], 'ImageData']]
=======
        data: OrderedDict[Tuple[str, float], 'ImageData']
>>>>>>> 5c37d6b2
    ) -> Tuple[int, int, int]:
        """Return number of focal planes, number of optical paths, and
        number of tiles per plane.
        """
        focal_planes: Set[float] = set()
        optical_paths: Set[str] = set()
        tiled_sizes: Set[Size] = set()
<<<<<<< HEAD
        for (optical_path, focal_plane), image_data in data:
=======
        for (optical_path, focal_plane), image_data in data.items():
>>>>>>> 5c37d6b2
            optical_paths.add(optical_path)
            focal_planes.add(focal_plane)
            tiled_sizes.add(image_data.tiled_size)
        if len(tiled_sizes) != 1:
            raise ValueError('Expected only one tiled size')
        tiled_size = list(tiled_sizes)[0]
        return len(focal_planes), len(optical_paths), tiled_size.area


class WsiDicomImageData(ImageData):
    """Represents image data read from dicom file(s). Image data can
    be sparsly or fully tiled and/or concatenated."""
    def __init__(self, files: Union[WsiDicomFile, List[WsiDicomFile]]) -> None:
        """Create WsiDicomImageData from frame data in files.

        Parameters
        ----------
        files: Union[WsiDicomFile, List[WsiDicomFile]]
            Single or list of WsiDicomFiles containing frame data.
        """
        if not isinstance(files, list):
            files = [files]

        # Key is frame offset
        self._files = OrderedDict(
            (file.frame_offset, file) for file
            in sorted(files, key=lambda file: file.frame_offset)
        )

        base_file = files[0]
        datasets = [file.dataset for file in self._files.values()]
        if base_file.dataset.tile_type == 'TILED_FULL':
            self.tiles = FullTileIndex(datasets)
        else:
            self.tiles = SparseTileIndex(datasets)

        self._pixel_spacing = datasets[0].pixel_spacing
        self._transfer_syntax = base_file.transfer_syntax
        self._default_z: Optional[float] = None
        self._photometric_interpretation = (
            datasets[0].photometric_interpretation
        )
        self._samples_per_pixel = datasets[0].samples_per_pixel

    def __repr__(self) -> str:
        return f"{type(self).__name__}({self._files.values()})"

    def __str__(self) -> str:
        return f"{type(self).__name__} of files {self._files.values()}"

    @property
    def files(self) -> List[Path]:
        return [file.filepath for file in self._files.values()]

    @property
    def transfer_syntax(self) -> UID:
        """The uid of the transfer syntax of the image."""
        return self._transfer_syntax

    @property
    def image_size(self) -> Size:
        """The pixel size of the image."""
        return self.tiles.image_size

    @property
    def tile_size(self) -> Size:
        """The pixel tile size of the image."""
        return self.tiles.tile_size

    @property
    def focal_planes(self) -> List[float]:
        """Focal planes avaiable in the image defined in um."""
        return self.tiles.focal_planes

    @property
    def optical_paths(self) -> List[str]:
        """Optical paths avaiable in the image."""
        return self.tiles.optical_paths

    @property
    def pixel_spacing(self) -> SizeMm:
        """Size of the pixels in mm/pixel."""
        return self._pixel_spacing

    @property
    def photometric_interpretation(self) -> str:
        """Return photometric interpretation."""
        return self._photometric_interpretation

    @property
    def samples_per_pixel(self) -> int:
        """Return samples per pixel (1 or 3)."""
        return self._samples_per_pixel

    def _get_encoded_tile(self, tile: Point, z: float, path: str) -> bytes:
        frame_index = self._get_frame_index(tile, z, path)
        if frame_index == -1:
            return self.blank_encoded_tile
        return self._get_tile_frame(frame_index)

    def _get_decoded_tile(
        self,
        tile_point: Point,
        z: float,
        path: str
    ) -> Image.Image:
        frame_index = self._get_frame_index(tile_point, z, path)
        if frame_index == -1:
            return self.blank_tile
        frame = self._get_tile_frame(frame_index)
        return Image.open(io.BytesIO(frame))

    def get_filepointer(
        self,
        tile: Point,
        z: float,
        path: str
    ) -> Optional[Tuple[DicomFileLike, int, int]]:
        """Return file pointer, frame position, and frame lenght for tile with
        z and path. If frame is inside tile geometry but no tile exists in
        frame data None is returned.

        Parameters
        ----------
        tile: Point
            Tile coordinate to get.
        z: float
            z coordinate to get tile for.
        path: str
            Optical path to get tile for.

        Returns
        ----------
        Optional[Tuple[pydicom.filebase.DicomFileLike, int, int]]:
            File pointer, frame offset and frame lenght in number of bytes.
        """
        frame_index = self._get_frame_index(tile, z, path)
        if frame_index == -1:
            return None
        file = self._get_file(frame_index)
        return file.get_filepointer(frame_index)

    def _get_file(self, frame_index: int) -> WsiDicomFile:
        """Return file contaning frame index. Raises WsiDicomNotFoundError if
        frame is not found.

        Parameters
        ----------
        frame_index: int
             Frame index to get

        Returns
        ----------
        WsiDicomFile
            File containing the frame
        """
        for frame_offset, file in self._files.items():
            if (frame_index < frame_offset + file.frame_count and
                    frame_index >= frame_offset):
                return file

        raise WsiDicomNotFoundError(f"Frame index {frame_index}", "instance")

    def _get_tile_frame(self, frame_index: int) -> bytes:
        """Return tile frame for frame index.

        Parameters
        ----------
        frame_index: int
             Frame index to get

        Returns
        ----------
        bytes
            The frame in bytes
        """
        file = self._get_file(frame_index)
        tile_frame = file.read_frame(frame_index)
        return tile_frame

    def _get_frame_index(self, tile: Point, z: float, path: str) -> int:
        """Return frame index for tile. Raises WsiDicomOutOfBoundsError if
        tile, z, or path is not valid.

        Parameters
        ----------
        tile: Point
             Tile coordinate
        z: float
            Z coordinate
        path: str
            Optical identifier

        Returns
        ----------
        int
            Tile frame index
        """
        tile_region = Region(position=tile, size=Size(0, 0))
        if not self.valid_tiles(tile_region, z, path):
            raise WsiDicomOutOfBoundsError(
                f"Tile region {tile_region}",
                f"plane {self.tiles.tiled_size}"
            )
        frame_index = self.tiles.get_frame_index(tile, z, path)
        return frame_index

    def is_sparse(self, tile: Point, z: float, path: str) -> bool:
        return (self.tiles.get_frame_index(tile, z, path) == -1)

    def close(self) -> None:
        for file in self._files.values():
            file.close()


class SparseTilePlane:
    """Hold frame indices for the tiles in a sparse tiled file. Empty (sparse)
    frames are represented by -1."""
    def __init__(self, tiled_size: Size):
        """Create a SparseTilePlane of specified size.

        Parameters
        ----------
        tiled_size: Size
            Size of the tiling
        """
        self._shape = tiled_size
        self.plane = np.full(tiled_size.to_tuple(), -1, dtype=np.dtype(int))

    def __repr__(self) -> str:
        return f"{type(self).__name__}({self._shape})"

    def __str__(self) -> str:
        return self.pretty_str()

    def __getitem__(self, position: Point) -> int:
        """Get frame index from tile index at plane_position.

        Parameters
        ----------
        plane_position: Point
            Position in plane to get the frame index from

        Returns
        ----------
        int
            Frame index
        """
        frame_index = int(self.plane[position.x, position.y])
        return frame_index

    def __setitem__(self, position: Point, frame_index: int):
        """Add frame index to tile index.

        Parameters
        ----------
        plane_position: Point
            Position in plane to add the frame index
        frame_index: int
            Frame index to add to the index
        """
        self.plane[position.x, position.y] = frame_index

    def pretty_str(
        self,
        indent: int = 0,
        depth: Optional[int] = None
    ) -> str:
        return "Sparse tile plane"


class TileIndex(metaclass=ABCMeta):
    """Index for mapping tile position to frame number. Is subclassed into
    FullTileIndex and SparseTileIndex."""
    def __init__(
        self,
        datasets: List[WsiDataset]
    ):
        """Create tile index for frames in datasets. Requires equal tile
        size for all tile planes.

        Parameters
        ----------
        datasets: List[WsiDataset]
            List of datasets containing tiled image data.

        """
        base_dataset = datasets[0]
        self._image_size = base_dataset.image_size
        self._tile_size = base_dataset.tile_size
        self._frame_count = self._read_frame_count_from_datasets(datasets)
        self._optical_paths = self._read_optical_paths_from_datasets(datasets)
        self._tiled_size = self.image_size / self.tile_size

    def __str__(self) -> str:
        return (
            f"{type(self).__name__} with image size {self.image_size}, "
            f"tile size {self.tile_size}, tiled size {self.tiled_size}, "
            f"optical paths {self.optical_paths}, "
            f"focal planes {self.focal_planes}, "
            f"and frame count {self.frame_count}"
        )

    @property
    @abstractmethod
    def focal_planes(self) -> List[float]:
        """Return list of focal planes in index."""
        raise NotImplementedError

    @property
    def image_size(self) -> Size:
        """Return image size in pixels."""
        return self._image_size

    @property
    def tile_size(self) -> Size:
        """Return tile size in pixels."""
        return self._tile_size

    @property
    def tiled_size(self) -> Size:
        """Return size of tiling (columns x rows)."""
        return self._tiled_size

    @property
    def frame_count(self) -> int:
        """Return total number of frames in index."""
        return self._frame_count

    @property
    def optical_paths(self) -> List[str]:
        """Return list of optical paths in index."""
        return self._optical_paths

    @abstractmethod
    def pretty_str(
        self,
        indent: int = 0,
        depth: Optional[int] = None
    ) -> str:
        raise NotImplementedError()

    @abstractmethod
    def get_frame_index(self, tile: Point, z: float, path: str) -> int:
        """Abstract method for getting the frame index for a tile"""
        raise NotImplementedError

    @staticmethod
    def _read_frame_count_from_datasets(
        datasets: List[WsiDataset]
    ) -> int:
        """Return total frame count from files.

        Parameters
        ----------
        datasets: List[WsiDataset]
           List of datasets.

        Returns
        ----------
        int
            Total frame count.

        """
        count = 0
        for dataset in datasets:
            count += dataset.frame_count
        return count

    @classmethod
    def _read_optical_paths_from_datasets(
        cls,
        datasets: List[WsiDataset]
    ) -> List[str]:
        """Return list of optical path identifiers from files.

        Parameters
        ----------
        datasets: List[WsiDataset]
           List of datasets.

        Returns
        ----------
        List[str]
            Optical identifiers.

        """
        paths: Set[str] = set()
        for dataset in datasets:
            paths.update(cls._get_path_identifers(
                dataset.optical_path_sequence
            ))
        if len(paths) == 0:
            return ['0']
        return list(paths)

    @staticmethod
    def _get_path_identifers(
        optical_path_sequence: Optional[DicomSequence]
    ) -> List[str]:
        """Parse optical path sequence and return list of optical path
        identifiers

        Parameters
        ----------
        optical_path_sequence: DicomSequence
            Optical path sequence.

        Returns
        ----------
        List[str]
            List of optical path identifiers.
        """
        if optical_path_sequence is None:
            return ['0']
        return list({
            str(optical_ds.OpticalPathIdentifier)
            for optical_ds in optical_path_sequence
        })


class FullTileIndex(TileIndex):
    """Index for mapping tile position to frame number for datasets containing
    full tiles. Pixel data tiles are ordered by colum, row, z and path, thus
    the frame index for a tile can directly be calculated."""
    def __init__(
        self,
        datasets: List[WsiDataset]
    ):
        """Create full tile index for frames in datasets. Requires equal tile
        size for all tile planes.

        Parameters
        ----------
        datasets: List[WsiDataset]
            List of datasets containing full tiled image data.
        """
        super().__init__(datasets)
        self._focal_planes = self._read_focal_planes_from_datasets(datasets)

    @property
    def focal_planes(self) -> List[float]:
        return self._focal_planes

    def __str__(self) -> str:
        return self.pretty_str()

    def pretty_str(
        self,
        indent: int = 0,
        depth: Optional[int] = None
    ) -> str:
        string = (
            f"Full tile index tile size: {self.tile_size}"
            f", plane size: {self.tiled_size}"
        )
        if depth is not None:
            depth -= 1
            if(depth < 0):
                return string
        string += (
            f" of z: {self.focal_planes} and path: {self.optical_paths}"
        )

        return string

    def get_frame_index(self, tile: Point, z: float, path: str) -> int:
        """Return frame index for a Point tile, z coordinate, and optical path
        from full tile index. Assumes that tile, z, and path are valid.

        Parameters
        ----------
        tile: Point
            Tile xy to get.
        z: float
            Z coordinate to get.
        path: str
            ID of optical path to get.

        Returns
        ----------
        int
            Frame index.
        """
        plane_offset = tile.x + self.tiled_size.width * tile.y
        z_offset = self._get_focal_plane_index(z) * self.tiled_size.area
        path_offset = (
            self._get_optical_path_index(path)
            * len(self._focal_planes) * self.tiled_size.area
        )
        return plane_offset + z_offset + path_offset

    def _read_focal_planes_from_datasets(
        self,
        datasets: List[WsiDataset]
    ) -> List[float]:
        """Return list of focal planes in datasets. Values in Pixel Measures
        Sequene are in mm.

        Parameters
        ----------
        datasets: List[WsiDataset]
           List of datasets to read focal planes from.

        Returns
        ----------
        List[float]
            Focal planes, specified in um.

        """
        MM_TO_MICRON = 1000.0
        DECIMALS = 3
        focal_planes: Set[float] = set()
        for dataset in datasets:
            slice_spacing = dataset.spacing_between_slices
            number_of_focal_planes = dataset.number_of_focal_planes
            if slice_spacing == 0 and number_of_focal_planes != 1:
                raise ValueError
            for plane in range(number_of_focal_planes):
                z = round(plane * slice_spacing * MM_TO_MICRON, DECIMALS)
                focal_planes.add(z)
        return list(focal_planes)

    def _get_optical_path_index(self, path: str) -> int:
        """Return index of the optical path in instance.
        This assumes that all files in a concatenated set contains all the
        optical path identifiers of the set.

        Parameters
        ----------
        path: str
            Optical path identifier to search for.

        Returns
        ----------
        int
            The index of the optical path identifier in the optical path
            sequence.
        """
        try:
            return next(
                (index for index, plane_path in enumerate(self._optical_paths)
                 if plane_path == path)
            )
        except StopIteration:
            raise WsiDicomNotFoundError(f"Optical path {path}", str(self))

    def _get_focal_plane_index(self, z: float) -> int:
        """Return index of the focal plane of z.

        Parameters
        ----------
        z: float
            The z coordinate (in um) to search for.

        Returns
        ----------
        int
            Focal plane index for z coordinate.
        """
        try:
            return next(index for index, plane in enumerate(self.focal_planes)
                        if plane == z)
        except StopIteration:
            raise WsiDicomNotFoundError(f"Z {z} in instance", str(self))


class SparseTileIndex(TileIndex):
    """Index for mapping tile position to frame number for datasets containing
    sparse tiles. Frame indices are retrieved from tile position, z, and path
    by finding the corresponding matching SparseTilePlane (z and path) and
    returning the frame index at tile position. If the tile is missing (due to
    the sparseness), -1 is returned."""
    def __init__(
        self,
        datasets: List[WsiDataset]
    ):
        """Create sparse tile index for frames in datasets. Requires equal tile
        size for all tile planes. Pixel data tiles are identified by the Per
        Frame Functional Groups Sequence that contains tile colum, row, z,
        path, and frame index. These are stored in a SparseTilePlane
        (one plane for every combination of z and path).

        Parameters
        ----------
        datasets: List[WsiDataset]
            List of datasets containing sparse tiled image data.
        """
        super().__init__(datasets)
        self._planes = self._read_planes_from_datasets(datasets)
        self._focal_planes = self._get_focal_planes()

    @property
    def focal_planes(self) -> List[float]:
        return self._focal_planes

    def __str__(self) -> str:
        return self.pretty_str()

    def pretty_str(
        self,
        indent: int = 0,
        depth: Optional[int] = None
    ) -> str:
        return (
            f"Sparse tile index tile size: {self.tile_size}, "
            f"plane size: {self.tiled_size}"
        )

    def get_frame_index(self, tile: Point, z: float, path: str) -> int:
        """Return frame index for a Point tile, z coordinate, and optical
        path.

        Parameters
        ----------
        tile: Point
            Tile xy to get.
        z: float
            Z coordinate to get.
        path: str
            ID of optical path to get.

        Returns
        ----------
        int
            Frame index.
        """
        try:
            plane = self._planes[(z, path)]
        except KeyError:
            raise WsiDicomNotFoundError(
                f"Plane with z {z}, path {path}", str(self)
            )
        frame_index = plane[tile]
        return frame_index

    def _get_focal_planes(self) -> List[float]:
        """Return list of focal planes defiend in planes.

        Returns
        ----------
        List[float]
            Focal planes, specified in um.
        """
        focal_planes: Set[float] = set()
        for z, _ in self._planes.keys():
            focal_planes.add(z)
        return list(focal_planes)

    def _read_planes_from_datasets(
        self,
        datasets: List[WsiDataset]
    ) -> Dict[Tuple[float, str], SparseTilePlane]:
        """Return SparseTilePlane from planes in datasets.

        Parameters
        ----------
        datasets: List[WsiDataset]
           List of datasets to read planes from.

        Returns
        ----------
        Dict[Tuple[float, str], SparseTilePlane]
            Dict of planes with focal plane and optical identifier as key.
        """
        planes: Dict[Tuple[float, str], SparseTilePlane] = {}

        for dataset in datasets:
            frame_sequence = dataset.frame_sequence
            for i, frame in enumerate(frame_sequence):
                (tile, z) = self._read_frame_coordinates(frame)
                identifier = dataset.read_optical_path_identifier(frame)

                try:
                    plane = planes[(z, identifier)]
                except KeyError:
                    plane = SparseTilePlane(self.tiled_size)
                    planes[(z, identifier)] = plane
                plane[tile] = i + dataset.frame_offset

        return planes

    def _read_frame_coordinates(
            self,
            frame: Dataset
    ) -> Tuple[Point, float]:
        """Return frame coordinate (Point(x, y) and float z) of the frame.
        In the Plane Position Slide Sequence x and y are defined in mm and z in
        um.

        Parameters
        ----------
        frame: Dataset
            Pydicom frame sequence.

        Returns
        ----------
        Point, float
            The frame xy coordinate and z coordinate
        """
        DECIMALS = 3
        position = frame.PlanePositionSlideSequence[0]
        y = int(position.RowPositionInTotalImagePixelMatrix) - 1
        x = int(position.ColumnPositionInTotalImagePixelMatrix) - 1
        z_offset = getattr(position, 'ZOffsetInSlideCoordinateSystem', 0.0)
        z = round(float(z_offset), DECIMALS)
        tile = Point(x=x, y=y) // self.tile_size
        return tile, z


class WsiDicomFileWriter(MetaWsiDicomFile):
    def __init__(self, filepath: Path) -> None:
        """Return a dicom filepointer.

        Parameters
        ----------
        filepath: Path
            Path to filepointer.

        """
        super().__init__(filepath, mode='w+b')
        self._fp.is_little_endian = True
        self._fp.is_implicit_VR = False

    def write(
        self,
        uid: UID,
        transfer_syntax: UID,
        dataset: Dataset,
<<<<<<< HEAD
        data: List[Tuple[Tuple[str, float], ImageData]],
=======
        data: OrderedDict[Tuple[str, float], ImageData],
>>>>>>> 5c37d6b2
        workers: int,
        chunk_size: int,
        offset_table: Optional[str],
        scale: int = 1
    ) -> None:
        """Writes data to file.

        Parameters
        ----------
        uid: UID
            Instance UID for file.
        transfer_syntax: UID.
            Transfer syntax for file
        dataset: Dataset
            Dataset to write (exluding pixel data).
<<<<<<< HEAD
        data: List[Tuple[Tuple[str, float], ImageData]]
=======
        data: OrderedDict[Tuple[str, float], ImageData],
>>>>>>> 5c37d6b2
            Pixel data to write.
        workers: int
            Number of workers to use for writing pixel data.
        chunk_size: int
            Number of frames to give each worker.
        offset_table: Optional[str] = 'bot'
            Offset table to use, 'bot' basic offset table, 'eot' extended
            offset table, None - no offset table.
        scale: int = 1
            Scale factor.

        """
        self._write_preamble()
        self._write_file_meta(uid, transfer_syntax)
        dataset.SOPInstanceUID = uid
        self._write_base(dataset)
        table_start, pixels_start = self._write_pixel_data_start(
            dataset.NumberOfFrames,
            offset_table
        )
        frame_positions: List[int] = []
<<<<<<< HEAD
        for (path, z), image_data in data:
=======
        for (path, z), image_data in data.items():
>>>>>>> 5c37d6b2
            frame_positions += self._write_pixel_data(
                image_data,
                z,
                path,
                workers,
                chunk_size,
                scale
            )
        pixels_end = self._fp.tell()
        self._write_pixel_data_end()

<<<<<<< HEAD
        if self != Path(os.devnull) and offset_table is not None:
=======
        if offset_table is not None:
>>>>>>> 5c37d6b2
            if table_start is None:
                raise ValueError('Table start should not be None')
            elif offset_table == 'eot':
                self._write_eot(
                    table_start,
                    pixels_start,
                    frame_positions,
                    pixels_end
                )
            elif offset_table == 'bot':
                self._write_bot(table_start, pixels_start, frame_positions)
        self.close()

    def _write_preamble(self) -> None:
        """Writes file preamble to file."""
        preamble = b'\x00' * 128
        self._fp.write(preamble)
        self._fp.write(b'DICM')

    def _write_file_meta(self, uid: UID, transfer_syntax: UID) -> None:
        """Writes file meta dataset to file.

        Parameters
        ----------
        uid: UID
            SOP instance uid to include in file.
        transfer_syntax: UID
            Transfer syntax used in file.
        """
        meta_ds = FileMetaDataset()
        meta_ds.TransferSyntaxUID = transfer_syntax
        meta_ds.MediaStorageSOPInstanceUID = uid
        meta_ds.MediaStorageSOPClassUID = UID(WSI_SOP_CLASS_UID)
        validate_file_meta(meta_ds)
        write_file_meta_info(self._fp, meta_ds)

    def _write_base(self, dataset: Dataset) -> None:
        """Writes base dataset to file.

        Parameters
        ----------
        dataset: Dataset

        """
        now = datetime.now()
        dataset.ContentDate = datetime.date(now).strftime('%Y%m%d')
        dataset.ContentTime = datetime.time(now).strftime('%H%M%S.%f')
        write_dataset(self._fp, dataset)

    def _write_tag(
        self,
        tag: str,
        value_representation: str,
        length: Optional[int] = None
    ):
        """Write tag, tag VR and length.

        Parameters
        ----------
        tag: str
            Name of tag to write.
        value_representation: str.
            Value representation (VR) of tag to write.
        length: Optional[int] = None
            Length of data after tag. 'Unspecified' (0xFFFFFFFF) if None.

        """
        self._fp.write_tag(Tag(tag))
        self._fp.write(bytes(value_representation, "iso8859"))
        self._fp.write_US(0)
        if length is not None:
            self._fp.write_UL(length)
        else:
            self._fp.write_UL(0xFFFFFFFF)

    def _reserve_eot(
        self,
        number_of_frames: int
    ) -> int:
        """Reserve space in file for extended offset table.

        Parameters
        ----------
        number_of_frames: int
            Number of frames to reserve space for.

        """
        table_start = self._fp.tell()
        BYTES_PER_ITEM = 8
        eot_length = BYTES_PER_ITEM * number_of_frames
        self._write_tag('ExtendedOffsetTable', 'OV', eot_length)
        for index in range(number_of_frames):
            self._write_unsigned_long_long(0)
        self._write_tag('ExtendedOffsetTableLengths', 'OV', eot_length)
        for index in range(number_of_frames):
            self._write_unsigned_long_long(0)
        return table_start

    def _reserve_bot(
        self,
        number_of_frames: int
    ) -> int:
        """Reserve space in file for basic offset table.

        Parameters
        ----------
        number_of_frames: int
            Number of frames to reserve space for.

        """
        table_start = self._fp.tell()
        BYTES_PER_ITEM = 4
        tag_lengths = BYTES_PER_ITEM * number_of_frames
        self._fp.write_tag(ItemTag)
        self._fp.write_UL(tag_lengths)
        for index in range(number_of_frames):
<<<<<<< HEAD
            self._fp.write_UL(0)
        return table_start

    def _write_pixel_data_start(
        self,
        number_of_frames: int,
        offset_table: Optional[str]
    ) -> Tuple[Optional[int], int]:
        """Writes tags starting pixel data and reserves space for BOT or EOT.

        Parameters
        ----------
        number_of_frames: int
            Number of frames to reserve space for in BOT or EOT.
        offset_table: Optional[str] = 'bot'
            Offset table to use, 'bot' basic offset table, 'eot' extended
            offset table, None - no offset table.

        Returns
        ----------
        Tuple[Optional[int], int]
            Start of table (BOT or EOT) and start of pixel data (after BOT).
        """
        table_start: Optional[int] = None
        if offset_table == 'eot':
            table_start = self._reserve_eot(number_of_frames)

        # Write pixel data tag
        self._write_tag('PixelData', 'OB')

        if offset_table == 'bot':
            table_start = self._reserve_bot(number_of_frames)
        else:
            self._fp.write_tag(ItemTag)  # Empty BOT
            self._fp.write_UL(0)

=======
            self._fp.write_UL(0)
        return table_start

    def _write_pixel_data_start(
        self,
        number_of_frames: int,
        offset_table: Optional[str]
    ) -> Tuple[Optional[int], int]:
        """Writes tags starting pixel data and reserves space for BOT or EOT.

        Parameters
        ----------
        number_of_frames: int
            Number of frames to reserve space for in BOT or EOT.
        offset_table: Optional[str] = 'bot'
            Offset table to use, 'bot' basic offset table, 'eot' extended
            offset table, None - no offset table.

        Returns
        ----------
        Tuple[Optional[int], int]
            Start of table (BOT or EOT) and start of pixel data (after BOT).
        """
        table_start: Optional[int] = None
        if offset_table == 'eot':
            table_start = self._reserve_eot(number_of_frames)

        # Write pixel data tag
        self._write_tag('PixelData', 'OB')

        if offset_table == 'bot':
            table_start = self._reserve_bot(number_of_frames)
        else:
            self._fp.write_tag(ItemTag)  # Empty BOT
            self._fp.write_UL(0)

>>>>>>> 5c37d6b2
        pixel_data_start = self._fp.tell()

        return table_start, pixel_data_start

    def _write_bot(
        self,
        bot_start: int,
        pixel_data_start: int,
        frame_positions: List[int]
    ) -> None:
        """Writes BOT to file.

        Parameters
        ----------
        bot_start: int
            File position of BOT start
        bot_end: int
            File position of BOT end
        frame_positions: List[int]
            List of file positions for frames, relative to file start

        """
        BYTES_PER_ITEM = 4
        # Check that last BOT entry is not over 2^32 - 1
        last_entry = frame_positions[-1] - pixel_data_start
        if last_entry > 2**32 - 1:
            raise NotImplementedError(
                "Image data exceeds 2^32 - 1 bytes "
<<<<<<< HEAD
                "An extended offset table should be used")
=======
                "An extended offset table should be used"
            )
>>>>>>> 5c37d6b2

        self._fp.seek(bot_start)  # Go to first BOT entry
        self._check_tag_and_length(
            ItemTag,
            BYTES_PER_ITEM*len(frame_positions),
            False
        )

        for frame_position in frame_positions:  # Write BOT
            self._fp.write_UL(frame_position-pixel_data_start)

    def _write_unsigned_long_long(
        self,
        value: int
    ):
        """Write unsigned long long integer (64 bits) as little endian.

        Parameters
        ----------
        value: int
            Value to write.

        """
        self._fp.write(pack('<Q', value))

    def _write_eot(
        self,
        eot_start: int,
        pixel_data_start: int,
        frame_positions: List[int],
        last_frame_end: int
    ) -> None:
        """Writes EOT to file.

        Parameters
        ----------
        bot_start: int
            File position of EOT start
        pixel_data_start: int
            File position of EOT end
        frame_positions: List[int]
            List of file positions for frames, relative to file start
        last_frame_end: int
            Position of last frame end.

        """
        BYTES_PER_ITEM = 8
        # Check that last BOT entry is not over 2^64 - 1
        last_entry = frame_positions[-1] - pixel_data_start
        if last_entry > 2**64 - 1:
            raise ValueError(
                "Image data exceeds 2^64 - 1 bytes, likely something is wrong"
            )
        self._fp.seek(eot_start)  # Go to EOT table
        self._check_tag_and_length(
            Tag('ExtendedOffsetTable'),
            BYTES_PER_ITEM*len(frame_positions)
        )
        for frame_position in frame_positions:  # Write EOT
            relative_position = frame_position-pixel_data_start
            self._write_unsigned_long_long(relative_position)

        # EOT LENGTHS
        self._check_tag_and_length(
            Tag('ExtendedOffsetTableLengths'),
            BYTES_PER_ITEM*len(frame_positions)
        )
        frame_start = frame_positions[0]
        for frame_end in frame_positions[1:]:  # Write EOT lengths
            frame_length = frame_end - frame_start
            self._write_unsigned_long_long(frame_length)
            frame_start = frame_end

        # Last frame length, end does not include tag and length
        TAG_BYTES = 4
        LENGHT_BYTES = 4
        last_frame_start = frame_start + TAG_BYTES + LENGHT_BYTES
        last_frame_length = last_frame_end - last_frame_start
        self._write_unsigned_long_long(last_frame_length)

    def _write_pixel_data(
        self,
        image_data: ImageData,
        z: float,
        path: str,
        workers: int,
        chunk_size: int,
        scale: int = 1,
        image_format: str = 'jpeg',
        image_options: Dict[str, Any] = {'quality': 95}
    ) -> List[int]:
        """Writes pixel data to file.

        Parameters
        ----------
        image_data: ImageData
            Image data to read pixel tiles from.
        z: float
            Focal plane to write.
        path: str
            Optical path to write.
        workers: int
            Maximum number of thread workers to use.
        chunk_size: int
            Chunk size (number of tiles) to process at a time. Actual chunk
            size also depends on minimun_chunk_size from image_data.
        scale: int
            Scale factor (1 = No scaling).
        image_format: str = 'jpeg'
            Image format if scaling.
        image_options: Dict[str, Any] = {'quality': 95}
            Image options if scaling.

        Returns
        ----------
        List[int]
            List of frame position (position of ItemTag), relative to start of
            file.
        """
        chunked_tile_points = self._chunk_tile_points(
            image_data,
            chunk_size,
            scale
        )

        if scale == 1:
            def get_tiles_thread(tile_points: List[Point]) -> List[bytes]:
                """Thread function to get tiles as bytes."""
                return image_data.get_encoded_tiles(tile_points, z, path)
            get_tiles = get_tiles_thread
        else:
            def get_scaled_tiles_thread(
                scaled_tile_points: List[Point]
            ) -> List[bytes]:
                """Thread function to get scaled tiles as bytes."""
                return image_data.get_scaled_encoded_tiles(
                    scaled_tile_points,
                    z,
                    path,
                    scale,
                    image_format,
                    image_options
                )
            get_tiles = get_scaled_tiles_thread
        with ThreadPoolExecutor(max_workers=workers) as pool:
            # Each thread result is a list of tiles that is itemized and writen
            frame_positions: List[int] = []
            for thread_result in pool.map(
                get_tiles,
                chunked_tile_points
            ):
                for tile in thread_result:
                    for frame in itemize_frame(tile, 1):
                        frame_positions.append(self._fp.tell())
                        self._fp.write(frame)

        return frame_positions

    def _chunk_tile_points(
        self,
        image_data: ImageData,
        chunk_size: int,
        scale: int = 1
    ) -> Generator[Generator[Point, None, None], None, None]:
        """Divides tile positions in image_data into chunks.

        Parameters
        ----------
        image_data: ImageData
            Image data with tiles to chunk.
        chunk_size: int
            Requested chunk size
        scale: int = 1
            Scaling factor (1 = no scaling).

        Returns
        ----------
        Generator[Generator[Point, None, None], None, None]
            Chunked tile positions
        """
        minimum_chunk_size = getattr(
            image_data,
            'suggested_minimum_chunk_size',
            1
        )
        # If chunk_size is less than minimum_chunk_size, use minimum_chunk_size
        # Otherwise, set chunk_size to highest even multiple of
        # minimum_chunk_size
        chunk_size = max(
            minimum_chunk_size,
            chunk_size//minimum_chunk_size * minimum_chunk_size
        )
        new_tiled_size = image_data.tiled_size / scale
        # Divide the image tiles up into chunk_size chunks (up to tiled size)
        chunked_tile_points = (
            Region(
                Point(x, y),
                Size(min(chunk_size, new_tiled_size.width - x), 1)
            ).iterate_all()
            for y in range(new_tiled_size.height)
            for x in range(0, new_tiled_size.width, chunk_size)
        )
        return chunked_tile_points

    def _write_pixel_data_end(self) -> None:
        """Writes tags ending pixel data."""
        self._fp.write_tag(SequenceDelimiterTag)
        self._fp.write_UL(0)


class WsiInstance:
    """Represents a level, label, or overview wsi image, containing image data
    and datasets with metadata."""
    def __init__(
        self,
        datasets: Union[WsiDataset, List[WsiDataset]],
        image_data: ImageData
    ):
        """Create a WsiInstance from datasets with metadata and image data.

        Parameters
        ----------
        datasets: Union[WsiDataset, List[WsiDataset]]
            Single dataset or list of datasets.
        image_data: ImageData
            Image data.
        """
        if not isinstance(datasets, list):
            datasets = [datasets]
        self._datasets = datasets
        self._image_data = image_data
        self._identifier, self._uids = self._validate_instance(self.datasets)
        self._wsi_type = self.dataset.wsi_type

        if self.ext_depth_of_field:
            if self.ext_depth_of_field_planes is None:
                raise WsiDicomError("Instance Missing NumberOfFocalPlanes")
            if self.ext_depth_of_field_plane_distance is None:
                raise WsiDicomError(
                    "Instance Missing DistanceBetweenFocalPlanes"
                )

    def __repr__(self) -> str:
        return f"{type(self).__name__}({self.dataset}, {self.image_data})"

    def __str__(self) -> str:
        return self.pretty_str()

    def pretty_str(
        self,
        indent: int = 0,
        depth: Optional[int] = None
    ) -> str:
        string = (
            f"default z: {self.default_z} "
            f"default path: { self.default_path}"

        )
        if depth is not None:
            depth -= 1
            if(depth < 0):
                return string
        string += (
            ' ImageData ' + self.image_data.pretty_str(indent+1, depth)
        )
        return string

    @property
    def wsi_type(self) -> str:
        """Return wsi type."""
        return self._wsi_type

    @property
    def datasets(self) -> List[WsiDataset]:
        return self._datasets

    @property
    def dataset(self) -> WsiDataset:
        return self.datasets[0]

    @property
    def image_data(self) -> ImageData:
        return self._image_data

    @property
    def size(self) -> Size:
        """Return image size in pixels."""
        return self._image_data.image_size

    @property
    def tile_size(self) -> Size:
        """Return tile size in pixels."""
        return self._image_data.tile_size

    @property
    def mpp(self) -> SizeMm:
        """Return pixel spacing in um/pixel."""
        return self.pixel_spacing*1000.0

    @property
    def pixel_spacing(self) -> SizeMm:
        """Return pixel spacing in mm/pixel."""
        return self._image_data.pixel_spacing

    @property
    def mm_size(self) -> Optional[SizeMm]:
        """Return slide size in mm."""
        return self.dataset.mm_size

    @property
    def mm_depth(self) -> Optional[float]:
        """Return imaged depth in mm."""
        return self.dataset.mm_depth

    @property
    def slice_thickness(self) -> Optional[float]:
        """Return slice thickness."""
        return self.dataset.slice_thickness

    @property
    def slice_spacing(self) -> float:
        """Return slice spacing."""
        return self.dataset.spacing_between_slices

    @property
    def focus_method(self) -> str:
        return self.dataset.focus_method

    @property
    def ext_depth_of_field(self) -> bool:
        return self.dataset.ext_depth_of_field

    @property
    def ext_depth_of_field_planes(self) -> Optional[int]:
        return self.dataset.ext_depth_of_field_planes

    @property
    def ext_depth_of_field_plane_distance(self) -> Optional[float]:
        return self.dataset.ext_depth_of_field_plane_distance

    @property
    def identifier(self) -> UID:
        """Return identifier (instance uid for single file instance or
        concatenation uid for multiple file instance)."""
        return self._identifier

    @property
    def instance_number(self) -> int:
        return int(self.dataset.instance_number)

    @property
    def default_z(self) -> float:
        return self._image_data.default_z

    @property
    def default_path(self) -> str:
        return self._image_data.default_path

    @property
    def focal_planes(self) -> List[float]:
        return self._image_data.focal_planes

    @property
    def optical_paths(self) -> List[str]:
        return self._image_data.optical_paths

    @property
    def tiled_size(self) -> Size:
        return self._image_data.tiled_size

    @property
    def uids(self) -> BaseUids:
        """Return base uids"""
        return self._uids

    @classmethod
    def open(
        cls,
        files: List[WsiDicomFile],
        series_uids: BaseUids,
        series_tile_size: Optional[Size] = None
    ) -> List['WsiInstance']:
        """Create instances from Dicom files. Only files with matching series
        uid and tile size, if defined, are used. Other files are closed.

        Parameters
        ----------
        files: List[WsiDicomFile]
            Files to create instances from.
        series_uids: BaseUids
            Uid to match against.
        series_tile_size: Optional[Size]
            Tile size to match against (for level instances).

        Returns
        ----------
        List[WsiInstancece]
            List of created instances.
        """
        filtered_files = WsiDicomFile.filter_files(
            files,
            series_uids,
            series_tile_size
        )
        files_grouped_by_instance = WsiDicomFile.group_files(filtered_files)
        return [
            cls(
                [file.dataset for file in instance_files],
                WsiDicomImageData(instance_files)
            )
            for instance_files in files_grouped_by_instance.values()
        ]

    @staticmethod
    def check_duplicate_instance(
        instances: List['WsiInstance'],
        self: object
    ) -> None:
        """Check for duplicates in list of instances. Instances are duplicate
        if instance identifier (file instance uid or concatenation uid) match.
        Stops at first found duplicate and raises WsiDicomUidDuplicateError.

        Parameters
        ----------
        instances: List['WsiInstance']
            List of instances to check.
        caller: Object
            Object that the instances belongs to.
        """
        instance_identifiers: List[str] = []
        for instance in instances:
            instance_identifier = instance.identifier
            if instance_identifier not in instance_identifiers:
                instance_identifiers.append(instance_identifier)
            else:
                raise WsiDicomUidDuplicateError(str(instance), str(self))

    def _validate_instance(
        self,
        datasets: List[WsiDataset]
    ) -> Tuple[UID, BaseUids]:
        """Check that no files in instance are duplicate, that all files in
        instance matches (uid, type and size).
        Raises WsiDicomMatchError otherwise.
        Returns the matching file uid.

        Returns
        ----------
        Tuple[UID, BaseUids]
            Instance identifier uid and base uids
        """
        WsiDataset.check_duplicate_dataset(datasets, self)

        base_dataset = datasets[0]
        for dataset in datasets[1:]:
            if not base_dataset.matches_instance(dataset):
                raise WsiDicomError("Datasets in instances does not match")
        return (
            base_dataset.uids.identifier,
            base_dataset.uids.base,
        )

    def matches(self, other_instance: 'WsiInstance') -> bool:
        """Return true if other instance is of the same group as self.

        Parameters
        ----------
        other_instance: WsiInstance
            Instance to check.

        Returns
        ----------
        bool
            True if instanes are of same group.

        """
        return (
            self.uids.matches(other_instance.uids) and
            self.size == other_instance.size and
            self.tile_size == other_instance.tile_size and
            self.wsi_type == other_instance.wsi_type
        )

    def close(self) -> None:
        self._image_data.close()<|MERGE_RESOLUTION|>--- conflicted
+++ resolved
@@ -18,11 +18,8 @@
 import warnings
 from abc import ABCMeta, abstractmethod
 from concurrent.futures import ThreadPoolExecutor
-<<<<<<< HEAD
 from dataclasses import dataclass
-=======
 from copy import deepcopy
->>>>>>> 5c37d6b2
 from datetime import datetime
 from enum import IntEnum, auto
 from pathlib import Path
@@ -340,7 +337,6 @@
         if not image_flavor_supported:
             warnings.warn(f"Non-supported image type {image_flavor}")
 
-<<<<<<< HEAD
         syntax_supported = (
             pillow_handler.supports_transfer_syntax(transfer_syntax)
         )
@@ -352,35 +348,6 @@
         if image_flavor_supported and syntax_supported:
             return image_flavor
         return None
-=======
-        STANDARD_MODULE_ATTRIBUTES = [
-            STANDARD_GENERAL_SERIES_MODULE_ATTRIBUTES,
-            STANDARD_ENHANCED_GENERAL_EQUIPMENT_MODULE_ATTRIBUTES,
-            STANDARD_IMAGE_PIXEL_MODULE_ATTRIBUTES,
-            STANDARD_WHOLE_SLIDE_MICROSCOPY_MODULE_ATTRIBUTES,
-            STANDARD_MULTI_FRAME_FUNCTIONAL_GROUPS_MODULE_ATTRIBUTES,
-            STANDARD_MULTI_FRAME_DIMENSIONAL_GROUPS_MODULE_ATTRIBUTES,
-            STANDARD_SPECIMEN_MODULE_ATTRIBUTES,
-            STANDARD_SOP_COMMON_MODULE_ATTRIBUTES
-        ]
-        TO_TEST = {
-            'required': REQUIRED_MODULE_ATTRIBUTES,
-            'standard': STANDARD_MODULE_ATTRIBUTES
-        }
-        passed = {
-            'required': True,
-            'standard': True
-        }
-        for key, module_attributes in TO_TEST.items():
-            for module in module_attributes:
-                for attribute in module:
-                    if attribute not in datset:
-                        passed[key] = False
-
-        sop_class_uid = getattr(datset, "SOPClassUID", "")
-        sop_class_uid_check = (sop_class_uid == WSI_SOP_CLASS_UID)
-        return passed['required'] and sop_class_uid_check
->>>>>>> 5c37d6b2
 
     @staticmethod
     def check_duplicate_dataset(
@@ -626,21 +593,6 @@
         """Return slice thickness."""
         return self._slice_thickness
 
-<<<<<<< HEAD
-    def set_dataset_as_tiled_full(
-        self,
-        image_data: List[Tuple[Tuple[str, float], 'ImageData']]
-    ):
-        """Set dataset as a tiled full dataset. Make a new Shared functional
-        group sequence and Pixel measure sequence if not in dataset, otherwise
-        update the Pixel measure sequence. Remove Per Frame functional groups
-        sequence. Set number of frames as per tiled size and number of
-        optical paths and focal planes.
-        """
-        self.DimensionOrganizationType = 'TILED_FULL'
-        shared_functional_group = getattr(
-            self,
-=======
     def as_tiled_full(
         self,
         image_data: OrderedDict[Tuple[str, float], 'ImageData'],
@@ -672,7 +624,6 @@
         # sequence
         shared_functional_group = getattr(
             dataset,
->>>>>>> 5c37d6b2
             'SharedFunctionalGroupsSequence',
             Dataset()
         )
@@ -682,13 +633,6 @@
             Dataset()
         )
         pixel_measure.PixelSpacing = [
-<<<<<<< HEAD
-            DSfloat(self.pixel_spacing.width, True),
-            DSfloat(self.pixel_spacing.height, True)
-        ]
-        pixel_measure.SpacingBetweenSlices = self.spacing_between_slices
-        pixel_measure.SliceThickness = self.slice_thickness
-=======
             DSfloat(dataset.pixel_spacing.width * scale, True),
             DSfloat(dataset.pixel_spacing.height * scale, True)
         ]
@@ -696,24 +640,39 @@
         pixel_measure.SliceThickness = dataset.slice_thickness
 
         # Insert created pixel measure sequence if non excisted.
->>>>>>> 5c37d6b2
         if 'PixelMeasuresSequence' not in shared_functional_group:
             shared_functional_group.PixelMeasuresSequence = (
                 DicomSequence([pixel_measure])
             )
-<<<<<<< HEAD
-        if 'SharedFunctionalGroupsSequence' not in self:
-            self.SharedFunctionalGroupsSequence = DicomSequence(
+
+        # Insert created shared functional group sequence if non excisted.
+        if 'SharedFunctionalGroupsSequence' not in dataset:
+            dataset.SharedFunctionalGroupsSequence = DicomSequence(
                 [shared_functional_group]
             )
-        if 'PerFrameFunctionalGroupsSequence' in self:
-            del self['PerFrameFunctionalGroupsSequence']
+
+        # Remove Per Frame functional groups sequence
+        if 'PerFrameFunctionalGroupsSequence' in dataset:
+            del dataset['PerFrameFunctionalGroupsSequence']
+
         focal_planes, optical_paths, tile_count = (
             ImageData.get_frame_information(image_data)
         )
-        self.TotalPixelMatrixFocalPlanes = focal_planes
-        self.NumberOfOpticalPaths = optical_paths
-        self.NumberOfFrames = tile_count*focal_planes*optical_paths
+        dataset.TotalPixelMatrixFocalPlanes = focal_planes
+        dataset.NumberOfOpticalPaths = optical_paths
+        dataset.NumberOfFrames = max(
+            tile_count*focal_planes*optical_paths // (scale * scale),
+            1
+        )
+        dataset.TotalPixelMatrixColumns = max(
+            dataset.image_size.width // scale,
+            1
+        )
+        dataset.TotalPixelMatrixRows = max(
+            dataset.image_size.height // scale,
+            1
+        )
+        return dataset
 
 
 class MetaWsiDicomFile(metaclass=ABCMeta):
@@ -722,44 +681,6 @@
         self._fp = DicomFile(filepath, mode=mode)
         self.__enter__()
 
-=======
-        # Insert created shared functional group sequence if non excisted.
-        if 'SharedFunctionalGroupsSequence' not in dataset:
-            dataset.SharedFunctionalGroupsSequence = DicomSequence(
-                [shared_functional_group]
-            )
-
-        # Remove Per Frame functional groups sequence
-        if 'PerFrameFunctionalGroupsSequence' in dataset:
-            del dataset['PerFrameFunctionalGroupsSequence']
-
-        focal_planes, optical_paths, tile_count = (
-            ImageData.get_frame_information(image_data)
-        )
-        dataset.TotalPixelMatrixFocalPlanes = focal_planes
-        dataset.NumberOfOpticalPaths = optical_paths
-        dataset.NumberOfFrames = max(
-            tile_count*focal_planes*optical_paths // (scale * scale),
-            1
-        )
-        dataset.TotalPixelMatrixColumns = max(
-            dataset.image_size.width // scale,
-            1
-        )
-        dataset.TotalPixelMatrixRows = max(
-            dataset.image_size.height // scale,
-            1
-        )
-        return dataset
-
-
-class MetaWsiDicomFile(metaclass=ABCMeta):
-    def __init__(self, filepath: Path, mode: str):
-        self._filepath = filepath
-        self._fp = DicomFile(filepath, mode=mode)
-        self.__enter__()
-
->>>>>>> 5c37d6b2
     def __enter__(self):
         return self
 
@@ -854,7 +775,6 @@
             Tag('PixelData'),
             Tag('ExtendedOffsetTable')
         }
-<<<<<<< HEAD
 
         def _stop_at(
             tag: BaseTag,
@@ -869,23 +789,6 @@
             force=False,
             specific_tags=None,
         )
-
-=======
-
-        def _stop_at(
-            tag: BaseTag,
-            VR: Optional[str],
-            length: int
-        ) -> bool:
-            return tag in pixel_data_tags
-        dataset = read_partial(
-            cast(BinaryIO, self._fp),
-            _stop_at,
-            defer_size=None,
-            force=False,
-            specific_tags=None,
-        )
->>>>>>> 5c37d6b2
         self._pixel_data_position = self._fp.tell()
 
         self._wsi_type = WsiDataset.is_supported_wsi_dicom(
@@ -916,11 +819,7 @@
         return self._dataset
 
     @property
-<<<<<<< HEAD
     def wsi_type(self) -> Optional[str]:
-=======
-    def wsi_type(self) -> str:
->>>>>>> 5c37d6b2
         return self._wsi_type
 
     @property
@@ -994,52 +893,6 @@
         # Read the BOT into bytes
         bot = self._fp.read(bot_length)
         return bot
-<<<<<<< HEAD
-
-    def _read_eot(self) -> bytes:
-        """Read extended table offset (EOT) and EOT lengths.
-
-        Returns
-        ----------
-        bytes
-            EOT in bytes.
-        """
-        EOT_BYTES = 8
-
-        eot_length = self._read_tag_length()
-        if eot_length == 0:
-            raise WsiDicomFileError(
-                self.filepath,
-                "EOT present but empty"
-            )
-        elif eot_length % EOT_BYTES:
-            raise WsiDicomFileError(
-                self.filepath,
-                f"BOT length should be a multiple of {EOT_BYTES}"
-            )
-        # Read the EOT into bytes
-        eot = self._fp.read(eot_length)
-        # Read EOT lengths
-        tag = self._fp.read_tag()
-        if tag != Tag('ExtendedOffsetTableLengths'):
-            raise WsiDicomFileError(
-                self.filepath,
-                f"Expected EOT lengths after EOT, found {tag}"
-            )
-        length = self._read_tag_length()
-        # Jump over EOT lengths for now
-        self._fp.seek(length, 1)
-        return eot
-
-    def _parse_table(
-        self,
-        table: bytes,
-        table_type: str,
-        pixels_start: int
-    ) -> List[Tuple[int, int]]:
-        """Parse table with offsets (BOT or EOT).
-
-=======
 
     def _read_eot(self) -> bytes:
         """Read extended table offset (EOT) and EOT lengths.
@@ -1086,7 +939,6 @@
     ) -> List[Tuple[int, int]]:
         """Parse table with offsets (BOT or EOT).
 
->>>>>>> 5c37d6b2
         Parameters
         ----------
         table: bytes
@@ -1176,8 +1028,6 @@
         self._read_sequence_delimiter()
         return positions
 
-<<<<<<< HEAD
-=======
     def _read_sequence_delimiter(self):
         """Check if last read tag was a sequence delimter.
         Raises WsiDicomFileError otherwise.
@@ -1187,7 +1037,6 @@
         if(self._fp.read_tag() != SequenceDelimiterTag):
             raise WsiDicomFileError(self.filepath, 'No sequence delimeter tag')
 
->>>>>>> 5c37d6b2
     def read_frame(self, frame_index: int) -> bytes:
         """Return frame data from pixel data by frame index.
 
@@ -1219,47 +1068,6 @@
         List[Tuple[int, int]]
             List of frame positions and lenghts
         """
-<<<<<<< HEAD
-        tag = self._fp.read_tag()  # Either EOT or Pixel data tag
-        frame_positions = []
-        table = None
-        table_type = 'bot'
-        if tag == Tag('ExtendedOffsetTable'):
-            table_type = 'eot'
-            table = self._read_eot()
-            tag = self._fp.read_tag()
-
-        if tag == Tag('PixelData'):
-            length = self._read_tag_length()
-            if length != 0xFFFFFFFF:
-                raise WsiDicomFileError(
-                    self.filepath,
-                    "Expected undefined length when reading Pixel data"
-                )
-            bot = self._read_bot()
-            pixels_start = self._fp.tell()
-
-            if bot is not None:
-                if table is not None:
-                    raise WsiDicomFileError(
-                        self.filepath,
-                        "Both BOT and EOT present"
-                    )
-                table = bot
-
-            if table is None:
-                frame_positions = self._read_positions_from_pixeldata()
-            else:
-                frame_positions = self._parse_table(
-                    table,
-                    table_type,
-                    pixels_start
-                )
-        else:
-            WsiDicomFileError(
-                self.filepath,
-                "Expected PixelData tag"
-=======
 
         table = None
         table_type = 'bot'
@@ -1300,7 +1108,6 @@
                 table,
                 table_type,
                 self._fp.tell()
->>>>>>> 5c37d6b2
             )
 
         if(self.frame_count != len(frame_positions)):
@@ -2026,11 +1833,7 @@
 
     @staticmethod
     def get_frame_information(
-<<<<<<< HEAD
-        data: List[Tuple[Tuple[str, float], 'ImageData']]
-=======
         data: OrderedDict[Tuple[str, float], 'ImageData']
->>>>>>> 5c37d6b2
     ) -> Tuple[int, int, int]:
         """Return number of focal planes, number of optical paths, and
         number of tiles per plane.
@@ -2038,11 +1841,7 @@
         focal_planes: Set[float] = set()
         optical_paths: Set[str] = set()
         tiled_sizes: Set[Size] = set()
-<<<<<<< HEAD
-        for (optical_path, focal_plane), image_data in data:
-=======
         for (optical_path, focal_plane), image_data in data.items():
->>>>>>> 5c37d6b2
             optical_paths.add(optical_path)
             focal_planes.add(focal_plane)
             tiled_sizes.add(image_data.tiled_size)
@@ -2772,11 +2571,7 @@
         uid: UID,
         transfer_syntax: UID,
         dataset: Dataset,
-<<<<<<< HEAD
-        data: List[Tuple[Tuple[str, float], ImageData]],
-=======
         data: OrderedDict[Tuple[str, float], ImageData],
->>>>>>> 5c37d6b2
         workers: int,
         chunk_size: int,
         offset_table: Optional[str],
@@ -2792,11 +2587,7 @@
             Transfer syntax for file
         dataset: Dataset
             Dataset to write (exluding pixel data).
-<<<<<<< HEAD
-        data: List[Tuple[Tuple[str, float], ImageData]]
-=======
         data: OrderedDict[Tuple[str, float], ImageData],
->>>>>>> 5c37d6b2
             Pixel data to write.
         workers: int
             Number of workers to use for writing pixel data.
@@ -2818,11 +2609,7 @@
             offset_table
         )
         frame_positions: List[int] = []
-<<<<<<< HEAD
-        for (path, z), image_data in data:
-=======
         for (path, z), image_data in data.items():
->>>>>>> 5c37d6b2
             frame_positions += self._write_pixel_data(
                 image_data,
                 z,
@@ -2834,11 +2621,7 @@
         pixels_end = self._fp.tell()
         self._write_pixel_data_end()
 
-<<<<<<< HEAD
-        if self != Path(os.devnull) and offset_table is not None:
-=======
         if offset_table is not None:
->>>>>>> 5c37d6b2
             if table_start is None:
                 raise ValueError('Table start should not be None')
             elif offset_table == 'eot':
@@ -2955,7 +2738,7 @@
         self._fp.write_tag(ItemTag)
         self._fp.write_UL(tag_lengths)
         for index in range(number_of_frames):
-<<<<<<< HEAD
+
             self._fp.write_UL(0)
         return table_start
 
@@ -2992,44 +2775,6 @@
             self._fp.write_tag(ItemTag)  # Empty BOT
             self._fp.write_UL(0)
 
-=======
-            self._fp.write_UL(0)
-        return table_start
-
-    def _write_pixel_data_start(
-        self,
-        number_of_frames: int,
-        offset_table: Optional[str]
-    ) -> Tuple[Optional[int], int]:
-        """Writes tags starting pixel data and reserves space for BOT or EOT.
-
-        Parameters
-        ----------
-        number_of_frames: int
-            Number of frames to reserve space for in BOT or EOT.
-        offset_table: Optional[str] = 'bot'
-            Offset table to use, 'bot' basic offset table, 'eot' extended
-            offset table, None - no offset table.
-
-        Returns
-        ----------
-        Tuple[Optional[int], int]
-            Start of table (BOT or EOT) and start of pixel data (after BOT).
-        """
-        table_start: Optional[int] = None
-        if offset_table == 'eot':
-            table_start = self._reserve_eot(number_of_frames)
-
-        # Write pixel data tag
-        self._write_tag('PixelData', 'OB')
-
-        if offset_table == 'bot':
-            table_start = self._reserve_bot(number_of_frames)
-        else:
-            self._fp.write_tag(ItemTag)  # Empty BOT
-            self._fp.write_UL(0)
-
->>>>>>> 5c37d6b2
         pixel_data_start = self._fp.tell()
 
         return table_start, pixel_data_start
@@ -3058,12 +2803,8 @@
         if last_entry > 2**32 - 1:
             raise NotImplementedError(
                 "Image data exceeds 2^32 - 1 bytes "
-<<<<<<< HEAD
-                "An extended offset table should be used")
-=======
                 "An extended offset table should be used"
             )
->>>>>>> 5c37d6b2
 
         self._fp.seek(bot_start)  # Go to first BOT entry
         self._check_tag_and_length(
